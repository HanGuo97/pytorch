--- conflicted
+++ resolved
@@ -261,7 +261,49 @@
   }
 }
 
-<<<<<<< HEAD
+TEST_F(FunctionalTest, OneHot) {
+  { // Test #1
+    auto x = torch::arange(0, 5, torch::kLong);
+    auto y = F::one_hot(x % 3);
+    auto expected = torch::tensor(
+        {{1, 0, 0}, {0, 1, 0}, {0, 0, 1}, {1, 0, 0}, {0, 1, 0}}, torch::kLong);
+
+    ASSERT_EQ(y.ndimension(), 2);
+    ASSERT_TRUE(torch::allclose(y, expected));
+    ASSERT_EQ(y.sizes(), torch::IntArrayRef({5, 3}));
+  }
+
+  { // Test #2
+    auto x = torch::arange(0, 5, torch::kLong);
+    auto y = F::one_hot(x % 3, 5);
+    auto expected = torch::tensor(
+        {{1, 0, 0, 0, 0},
+         {0, 1, 0, 0, 0},
+         {0, 0, 1, 0, 0},
+         {1, 0, 0, 0, 0},
+         {0, 1, 0, 0, 0}},
+        torch::kLong);
+
+    ASSERT_EQ(y.ndimension(), 2);
+    ASSERT_TRUE(torch::allclose(y, expected));
+    ASSERT_EQ(y.sizes(), torch::IntArrayRef({5, 5}));
+  }
+
+  { // Test #3
+    auto x = torch::arange(0, 6, torch::kLong);
+    auto y = F::one_hot(x.view(torch::IntArrayRef({3, 2})) % 3);
+    auto expected = torch::tensor(
+        {{{1, 0, 0}, {0, 1, 0}},
+         {{0, 0, 1}, {1, 0, 0}},
+         {{0, 1, 0}, {0, 0, 1}}},
+        torch::kLong);
+
+    ASSERT_EQ(y.ndimension(), 3);
+    ASSERT_TRUE(torch::allclose(y, expected));
+    ASSERT_EQ(y.sizes(), torch::IntArrayRef({3, 2, 3}));
+  }
+}
+
 TEST_F(FunctionalTest, Hardtanh) {
   const auto size = 3;
   for (const auto min_val : {-4.2, -1.0, -0.42, 0.0}) {
@@ -283,47 +325,5 @@
         }
       }
     }
-=======
-TEST_F(FunctionalTest, OneHot) {
-  { // Test #1
-    auto x = torch::arange(0, 5, torch::kLong);
-    auto y = F::one_hot(x % 3);
-    auto expected = torch::tensor(
-        {{1, 0, 0}, {0, 1, 0}, {0, 0, 1}, {1, 0, 0}, {0, 1, 0}}, torch::kLong);
-
-    ASSERT_EQ(y.ndimension(), 2);
-    ASSERT_TRUE(torch::allclose(y, expected));
-    ASSERT_EQ(y.sizes(), torch::IntArrayRef({5, 3}));
-  }
-
-  { // Test #2
-    auto x = torch::arange(0, 5, torch::kLong);
-    auto y = F::one_hot(x % 3, 5);
-    auto expected = torch::tensor(
-        {{1, 0, 0, 0, 0},
-         {0, 1, 0, 0, 0},
-         {0, 0, 1, 0, 0},
-         {1, 0, 0, 0, 0},
-         {0, 1, 0, 0, 0}},
-        torch::kLong);
-
-    ASSERT_EQ(y.ndimension(), 2);
-    ASSERT_TRUE(torch::allclose(y, expected));
-    ASSERT_EQ(y.sizes(), torch::IntArrayRef({5, 5}));
-  }
-
-  { // Test #3
-    auto x = torch::arange(0, 6, torch::kLong);
-    auto y = F::one_hot(x.view(torch::IntArrayRef({3, 2})) % 3);
-    auto expected = torch::tensor(
-        {{{1, 0, 0}, {0, 1, 0}},
-         {{0, 0, 1}, {1, 0, 0}},
-         {{0, 1, 0}, {0, 0, 1}}},
-        torch::kLong);
-
-    ASSERT_EQ(y.ndimension(), 3);
-    ASSERT_TRUE(torch::allclose(y, expected));
-    ASSERT_EQ(y.sizes(), torch::IntArrayRef({3, 2, 3}));
->>>>>>> 15b9fa61
   }
 }