#pragma once

#include <c10/core/thread_pool.h>
#include <c10d/ProcessGroup.hpp>
#include <torch/csrc/distributed/rpc/functions.h>
#include <torch/csrc/distributed/rpc/future_message.h>
#include <torch/csrc/distributed/rpc/python_rpc_handler.h>
#include <torch/csrc/distributed/rpc/rpc_agent.h>

#include <thread>

namespace torch {
namespace distributed {
namespace rpc {

// SendWork and RecvWork will be put into a task queue, and later picked up by
// worker threads from the same ThreadPool.
struct SendWork {
  SendWork(const WorkerInfo& to, Message&& message)
      : to_(to), message_(message) {}

  const WorkerInfo& to_;
  Message message_;
};

// SendWork wraps a Message and RecvWork wraps a Tensor. The difference here is
// to allow us to run serialization/deserialization in the worker threads.
struct RecvWork {
  RecvWork(const WorkerInfo& from, MessageType type, torch::Tensor&& payload)
      : from_(from), type_(type), payload_(payload) {}

  const WorkerInfo& from_;
  const MessageType type_;
  torch::Tensor payload_;
};

class ProcessGroupAgent : public RpcAgent {
 public:
  ProcessGroupAgent(
      std::string workerName,
      std::shared_ptr<c10d::ProcessGroup> pg,
      int numSendRecvThreads = 4);

  const WorkerInfo& getWorkerInfo(const std::string& workerName) const override;

  const WorkerInfo& getWorkerInfo(worker_id_t id) const override;

  void join() override;

  void sync() override;

 protected:
  // This method wraps the destination information and the message into a
  // SendWork object, and put the SendWork into a queue. Another thread will
  // consume SendWork from the queue and send it out.
  std::shared_ptr<FutureMessage> sendImpl(
      const WorkerInfo& to,
      Message&& message) override;

 private:
  class MessageCounter {
   public:
    explicit MessageCounter(int worldSize);
    void increment(int dst);
    std::vector<int64_t> snapshot();

   private:
    std::vector<int64_t> counters_;
    std::mutex mutex_;
  };

  void collectNames();
  // put SendWork into a queue and notify the worker thread
  void enqueueSend(SendWork work);
  // put RecvWork into a queue and notify the worker thread
  void enqueueRecv(RecvWork work);
  // receiving messages
  void listenLoop();

  // Note [Termination Detection]
  // ~~~~~~~~~~~~~~~~~~~~~~~~~~~~~
  //
  // RpcAgent implementations must properly detect termination. Otherwise, it
  // would result in message loss, RRef leak, or process hang. It is not
  // sufficient to just wait for the thread pool to finish processing all tasks
  // after all processes hit the join function. There could be nested rpc/remote
  // calls, meaning that an empty task queue in the thread pool does not mean
  // there will be no tasks added in the future. Moreover, in the listenLoop,
  // there is a period of time when the message has been received but not yet
  // inserted into the thread pool, which also suggests that the empty task
  // queue is not a good indicator for termination.
  //
  // To detect termination, each ProcessGroupAgent maintains a sent message
  // counter and a received message counter. The sent message counter is
  // incremented whenever a message is sent, and the receive message counter is
  // only incremented when a message has been processed. During termination, all
  // ProcessGroupAgent instances run an allgather to collect counters from all
  // peers, which means that all agents will have a consistent view on the
  // message count snapshot. They would only terminate if all sent/received
  // message counters match.
  bool hasPendingMessage();

  int64_t nextId() {
    return ++nextId_;
  }

  std::shared_ptr<c10d::ProcessGroup> pg_;
  // worker name -> rank
  std::unordered_map<std::string, int> nameMap_;
<<<<<<< HEAD
  std::vector<WorkerInfo> allWorkerInfo_;
=======
  std::vector<WorkerId> workerIds_;
  // record the number of messages sent to and received from each peer. The recv
  // counter is only marked after the message is processed. Join uses allgather
  // to collect all counts from all peers, uses these counters to detect global
  // termination and only exit when all sent messages are processed.
  MessageCounter sendCounts_;
  MessageCounter recvCounts_;

>>>>>>> 03fa85cd
  std::atomic<int64_t> nextId_;
  // one mutex per ProcessGroup rank, as ProcessGroup::send is not thread-safe
  // when using the same tag.
  std::vector<std::mutex> sendMutexes_;
  std::thread listenerThread_;
  // A threadPool that processing both SendWork and RecvWork. There are two
  // motivations for adding a ThreadPool:
  // (1) RPC serialization/deserialization and processing can be expensive,
  //     hence using multiple threads to speed it up.
  // (2) The current RPC API does not support asynchronous UDFs, e.g., UDFs can
  //     not yield in the middle of execution to wait for IO, and resume the IO
  //     is done. This would result in deadlocks when we have nested RPC calls.
  //     NB: Ideally, this should be addressed by supporting asynchronous UDF.
  //         This is just a temporary solution for (2).
  ThreadPool threadPool_;
  std::unordered_map<int64_t, std::shared_ptr<FutureMessage>> futures_;
  mutable std::mutex futureMutex_;
  mutable std::condition_variable futureCV_;
};

} // namespace rpc
} // namespace distributed
} // namespace torch<|MERGE_RESOLUTION|>--- conflicted
+++ resolved
@@ -107,10 +107,7 @@
   std::shared_ptr<c10d::ProcessGroup> pg_;
   // worker name -> rank
   std::unordered_map<std::string, int> nameMap_;
-<<<<<<< HEAD
   std::vector<WorkerInfo> allWorkerInfo_;
-=======
-  std::vector<WorkerId> workerIds_;
   // record the number of messages sent to and received from each peer. The recv
   // counter is only marked after the message is processed. Join uses allgather
   // to collect all counts from all peers, uses these counters to detect global
@@ -118,7 +115,6 @@
   MessageCounter sendCounts_;
   MessageCounter recvCounts_;
 
->>>>>>> 03fa85cd
   std::atomic<int64_t> nextId_;
   // one mutex per ProcessGroup rank, as ProcessGroup::send is not thread-safe
   // when using the same tag.
