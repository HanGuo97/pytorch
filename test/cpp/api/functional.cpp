#include <gtest/gtest.h>

#include <torch/torch.h>

#include <test/cpp/api/support.h>

namespace F = torch::nn::functional;

using namespace torch::nn;

struct FunctionalTest : torch::test::SeedingFixture {};

TEST_F(FunctionalTest, MaxPool1d) {
  auto x = torch::ones({1, 1, 5});
  auto y = F::max_pool1d(x, MaxPool1dOptions(3).stride(2));

  ASSERT_EQ(y.ndimension(), 3);
  ASSERT_TRUE(torch::allclose(y, torch::ones({1, 1, 2})));
  ASSERT_EQ(y.sizes(), torch::IntArrayRef({1, 1, 2}));
}

TEST_F(FunctionalTest, MaxPool2d) {
  auto x = torch::ones({2, 5, 5});
  auto y = F::max_pool2d(x, MaxPool2dOptions(3).stride(2));

  ASSERT_EQ(y.ndimension(), 3);
  ASSERT_TRUE(torch::allclose(y, torch::ones({2, 2, 2})));
  ASSERT_EQ(y.sizes(), torch::IntArrayRef({2, 2, 2}));
}

TEST_F(FunctionalTest, MaxPool3d) {
  auto x = torch::ones({2, 5, 5, 5});
  auto y = F::max_pool3d(x, MaxPool3dOptions(3).stride(2));

  ASSERT_EQ(y.ndimension(), 4);
  ASSERT_TRUE(torch::allclose(y, torch::ones({2, 2, 2, 2})));
  ASSERT_EQ(y.sizes(), torch::IntArrayRef({2, 2, 2, 2}));
}

TEST_F(FunctionalTest, AvgPool1d) {
  auto x = torch::ones({1, 1, 5});
  auto y = F::avg_pool1d(x, AvgPool1dOptions(3).stride(2));

  ASSERT_EQ(y.ndimension(), 3);
  ASSERT_TRUE(torch::allclose(y, torch::ones({1, 1, 2})));
  ASSERT_EQ(y.sizes(), torch::IntArrayRef({1, 1, 2}));
}

TEST_F(FunctionalTest, AvgPool2d) {
  auto x = torch::ones({2, 5, 5});
  auto y = F::avg_pool2d(x, AvgPool2dOptions(3).stride(2));

  ASSERT_EQ(y.ndimension(), 3);
  ASSERT_TRUE(torch::allclose(y, torch::ones({2, 2, 2})));
  ASSERT_EQ(y.sizes(), torch::IntArrayRef({2, 2, 2}));
}

TEST_F(FunctionalTest, AvgPool3d) {
  auto x = torch::ones({2, 5, 5, 5});
  auto y = F::avg_pool3d(x, AvgPool3dOptions(3).stride(2));

  ASSERT_EQ(y.ndimension(), 4);
  ASSERT_TRUE(torch::allclose(y, torch::ones({2, 2, 2, 2})));
  ASSERT_EQ(y.sizes(), torch::IntArrayRef({2, 2, 2, 2}));
}

TEST_F(FunctionalTest, CosineSimilarity) {
  auto input1 = torch::tensor({{1, 2, 3}, {4, 5, 6}}, torch::kFloat);
  auto input2 = torch::tensor({{1, 8, 3}, {2, 1, 6}}, torch::kFloat);
  auto output =
      F::cosine_similarity(input1, input2, CosineSimilarityOptions().dim(1));
  auto expected = torch::tensor({0.8078, 0.8721}, torch::kFloat);
  ASSERT_TRUE(output.allclose(expected, 1e-04));
}

TEST_F(FunctionalTest, PairwiseDistance) {
  auto input1 = torch::tensor({{1, 2, 3}, {4, 5, 6}}, torch::kFloat);
  auto input2 = torch::tensor({{1, 8, 3}, {2, 1, 6}}, torch::kFloat);
  auto output =
      F::pairwise_distance(input1, input2, PairwiseDistanceOptions(1));
  auto expected = torch::tensor({6, 6}, torch::kFloat);
  ASSERT_TRUE(output.allclose(expected));
}

TEST_F(FunctionalTest, PDist) {
  {
    auto input = torch::tensor({{-1.0, -5.0, -1.0}, {2.0, 4.0, 6.0}});
    auto output = F::pdist(input);
    auto expected = torch::tensor({11.7898});
    ASSERT_TRUE(output.allclose(expected));
  }
  {
    auto input = torch::tensor({{1.0, -1.0}, {1.0, 3.0}, {3.0, 3.0}});
    auto output = F::pdist(input, 1.5);
    auto expected = torch::tensor({4.0, 4.8945, 2.0});
    ASSERT_TRUE(output.allclose(expected));
  }
}

TEST_F(FunctionalTest, AdaptiveMaxPool1d) {
  auto x = torch::ones({1, 1, 5});
  auto y = F::adaptive_max_pool1d(x, AdaptiveMaxPool1dOptions(3));

  ASSERT_EQ(y.ndimension(), 3);
  ASSERT_TRUE(torch::allclose(y, torch::ones({1, 1, 3})));
  ASSERT_EQ(y.sizes(), torch::IntArrayRef({1, 1, 3}));
}

TEST_F(FunctionalTest, AdaptiveMaxPool2d) {
  auto x = torch::ones({2, 5, 5});
  auto y = F::adaptive_max_pool2d(x, AdaptiveMaxPool2dOptions(3));

  ASSERT_EQ(y.ndimension(), 3);
  ASSERT_TRUE(torch::allclose(y, torch::ones({2, 3, 3})));
  ASSERT_EQ(y.sizes(), torch::IntArrayRef({2, 3, 3}));
}

TEST_F(FunctionalTest, AdaptiveMaxPool3d) {
  auto x = torch::ones({2, 5, 5, 5});
  auto y = F::adaptive_max_pool3d(x, AdaptiveMaxPool3dOptions(3));

  ASSERT_EQ(y.ndimension(), 4);
  ASSERT_TRUE(torch::allclose(y, torch::ones({2, 3, 3, 3})));
  ASSERT_EQ(y.sizes(), torch::IntArrayRef({2, 3, 3, 3}));
}

TEST_F(FunctionalTest, AdaptiveAvgPool1d) {
  auto x = torch::ones({1, 1, 5});
  auto y = F::adaptive_avg_pool1d(x, AdaptiveAvgPool1dOptions(3));

  ASSERT_EQ(y.ndimension(), 3);
  ASSERT_TRUE(torch::allclose(y, torch::ones({1, 1, 3})));
  ASSERT_EQ(y.sizes(), torch::IntArrayRef({1, 1, 3}));
}

TEST_F(FunctionalTest, AdaptiveAvgPool2d) {
  auto x = torch::ones({2, 5, 5});
  auto y = F::adaptive_avg_pool2d(x, AdaptiveAvgPool2dOptions(3));

  ASSERT_EQ(y.ndimension(), 3);
  ASSERT_TRUE(torch::allclose(y, torch::ones({2, 3, 3})));
  ASSERT_EQ(y.sizes(), torch::IntArrayRef({2, 3, 3}));
}

TEST_F(FunctionalTest, AdaptiveAvgPool3d) {
  auto x = torch::ones({2, 5, 5, 5});
  auto y = F::adaptive_avg_pool3d(x, AdaptiveAvgPool3dOptions(3));

  ASSERT_EQ(y.ndimension(), 4);
  ASSERT_TRUE(torch::allclose(y, torch::ones({2, 3, 3, 3})));
  ASSERT_EQ(y.sizes(), torch::IntArrayRef({2, 3, 3, 3}));
}

TEST_F(FunctionalTest, HingeEmbeddingLoss) {
  auto input = torch::tensor({{2, 22, 4}, {20, 10, 0}}, torch::kFloat);
  auto target = torch::tensor({{2, 6, 4}, {1, 10, 0}}, torch::kFloat);
  auto output = F::hinge_embedding_loss(
      input, target, HingeEmbeddingLossOptions().margin(2));
  auto expected = torch::tensor({10}, torch::kFloat);

  ASSERT_TRUE(output.allclose(expected));
}

TEST_F(FunctionalTest, MaxUnpool1d) {
  auto x = torch::tensor({{{2, 4, 5}}}, torch::requires_grad());
  auto indices = torch::tensor({{{1, 3, 4}}}, torch::kLong);
  auto y = F::max_unpool1d(x, indices, MaxUnpool1dOptions(3));

  ASSERT_EQ(y.ndimension(), 3);
  ASSERT_TRUE(torch::allclose(
      y, torch::tensor({{{0, 2, 0, 4, 5, 0, 0, 0, 0}}}, torch::kFloat)));
  ASSERT_EQ(y.sizes(), torch::IntArrayRef({1, 1, 9}));

  x = torch::tensor({{{2, 4, 5}}}, torch::requires_grad());
  indices = torch::tensor({{{1, 3, 4}}}, torch::kLong);
  y = F::max_unpool1d(
      x, indices, MaxUnpool1dOptions(3), c10::IntArrayRef({1, 1, 9}));

  ASSERT_EQ(y.ndimension(), 3);
  ASSERT_TRUE(torch::allclose(
      y, torch::tensor({{{0, 2, 0, 4, 5, 0, 0, 0, 0}}}, torch::kFloat)));
  ASSERT_EQ(y.sizes(), torch::IntArrayRef({1, 1, 9}));

  x = torch::tensor({{{2, 4, 5}}}, torch::requires_grad());
  indices = torch::tensor({{{1, 3, 4}}}, torch::kLong);
  y = F::max_unpool1d(x, indices, MaxUnpool1dOptions(3).stride(2).padding(1));

  ASSERT_EQ(y.ndimension(), 3);
  ASSERT_TRUE(
      torch::allclose(y, torch::tensor({{{0, 2, 0, 4, 5}}}, torch::kFloat)));
  ASSERT_EQ(y.sizes(), torch::IntArrayRef({1, 1, 5}));
}

TEST_F(FunctionalTest, MaxUnpool2d) {
  auto indices = torch::tensor({
  {{{ 6,  8,  9},
    {16, 18, 19},
    {21, 23, 24}}},
  {{{ 6,  8,  9},
    {16, 18, 19},
    {21, 23, 24}}}}, torch::kLong);
  auto x = torch::tensor({
  {{{ 6,  8,  9},
    {16, 18, 19},
    {21, 23, 24}}},
  {{{31, 33, 34},
    {41, 43, 44},
    {46, 48, 49}}}}, torch::requires_grad());
  auto y = F::max_unpool2d(x, indices, MaxUnpool2dOptions(3).stride(2).padding(1));

  ASSERT_EQ(y.dim(), 4);
  ASSERT_TRUE(torch::allclose(y, torch::tensor(
   {{{{ 0,  0,  0,  0,  0},
      { 0,  6,  0,  8,  9},
      { 0,  0,  0,  0,  0},
      { 0, 16,  0, 18, 19},
      { 0, 21,  0, 23, 24}}},
    {{{ 0,  0,  0,  0,  0},
      { 0, 31,  0, 33, 34},
      { 0,  0,  0,  0,  0},
      { 0, 41,  0, 43, 44},
      { 0, 46,  0, 48, 49}}}} , torch::kFloat)));
  ASSERT_EQ(y.sizes(), torch::IntArrayRef({2, 1, 5, 5}));
}

TEST_F(FunctionalTest, ELU) {
  const auto size = 3;
  for (const auto inplace : {false, true}) {
    for (const auto alpha : {0.0, 0.42, 1.0, 4.2, 42.42}) {
      auto x = torch::linspace(-10.0, 10.0, size * size * size);
      x.resize_({size, size, size});
      auto y_exp = torch::max(torch::zeros_like(x), x) +
                torch::min(torch::zeros_like(x), alpha * (torch::exp(x) - 1.0));
      auto y = F::elu(x, ELUOptions().alpha(alpha).inplace(inplace));

      ASSERT_EQ(y.ndimension(), 3);
      ASSERT_EQ(y.sizes(), torch::IntArrayRef({size, size, size}));
      ASSERT_TRUE(torch::allclose(y, y_exp));
      if (inplace) {
        ASSERT_TRUE(torch::allclose(x, y_exp));
      }
    }
  }
}

TEST_F(FunctionalTest, Hardshrink) {
  const auto size = 3;
  for (const auto lambda : {-4.2, -1.0, -0.42, 0.0, 0.42, 1.0, 4.2, 42.42}) {
    auto x = torch::linspace(-10.0, 10.0, size * size * size);
    x.resize_({size, size, size}).set_requires_grad(true);
    auto y = F::hardshrink(x, HardshrinkOptions().lambda(lambda));
    torch::Tensor s = y.sum();

    s.backward();
    ASSERT_EQ(s.ndimension(), 0);

    ASSERT_EQ(y.ndimension(), 3);
    ASSERT_EQ(y.sizes(), torch::IntArrayRef({size, size, size}));
    auto y_exp = (x.abs() > lambda) * x;
    ASSERT_TRUE(torch::allclose(y, y_exp));
  }
}

TEST_F(FunctionalTest, OneHot) {
  { // Test #1
    auto x = torch::arange(0, 5, torch::kLong);
    auto y = F::one_hot(x % 3);
    auto expected = torch::tensor(
        {{1, 0, 0}, {0, 1, 0}, {0, 0, 1}, {1, 0, 0}, {0, 1, 0}}, torch::kLong);

    ASSERT_EQ(y.ndimension(), 2);
    ASSERT_TRUE(torch::allclose(y, expected));
    ASSERT_EQ(y.sizes(), torch::IntArrayRef({5, 3}));
  }

  { // Test #2
    auto x = torch::arange(0, 5, torch::kLong);
    auto y = F::one_hot(x % 3, 5);
    auto expected = torch::tensor(
        {{1, 0, 0, 0, 0},
         {0, 1, 0, 0, 0},
         {0, 0, 1, 0, 0},
         {1, 0, 0, 0, 0},
         {0, 1, 0, 0, 0}},
        torch::kLong);

    ASSERT_EQ(y.ndimension(), 2);
    ASSERT_TRUE(torch::allclose(y, expected));
    ASSERT_EQ(y.sizes(), torch::IntArrayRef({5, 5}));
  }

  { // Test #3
    auto x = torch::arange(0, 6, torch::kLong);
    auto y = F::one_hot(x.view(torch::IntArrayRef({3, 2})) % 3);
    auto expected = torch::tensor(
        {{{1, 0, 0}, {0, 1, 0}},
         {{0, 0, 1}, {1, 0, 0}},
         {{0, 1, 0}, {0, 0, 1}}},
        torch::kLong);

    ASSERT_EQ(y.ndimension(), 3);
    ASSERT_TRUE(torch::allclose(y, expected));
    ASSERT_EQ(y.sizes(), torch::IntArrayRef({3, 2, 3}));
  }
}

TEST_F(FunctionalTest, Hardtanh) {
  const auto size = 3;
  for (const auto min_val : {-4.2, -1.0, -0.42, 0.0}) {
    for (const auto max_val : {0.0, 0.42, 1.0, 4.2}) {
      for (const auto inplace : {false, true}) {
        auto x = torch::linspace(-10.0, 10.0, size * size * size);
        x.resize_({size, size, size});
        auto y_exp = (x < min_val) * min_val +
                     ((x >= min_val) * (x <= max_val)) * x +
                     (x > max_val) * max_val;
        auto y = F::hardtanh(x,HardtanhOptions().min_val(min_val)
          .max_val(max_val).inplace(inplace));

        ASSERT_EQ(y.ndimension(), 3);
        ASSERT_EQ(y.sizes(), torch::IntArrayRef({size, size, size}));
        ASSERT_TRUE(torch::allclose(y, y_exp));
        if (inplace) {
          ASSERT_TRUE(torch::allclose(x, y_exp));
        }
      }
    }
  }
}

TEST_F(FunctionalTest, LeakyReLU) {
  const auto size = 3;
  for (const auto negative_slope : {0.0, 0.42, 1.0}) {
    for (const auto inplace : {false, true}) {
      auto x = torch::linspace(-10.0, 10.0, size * size * size);
      x.resize_({size, size, size});
      auto y_exp = (x < 0) * x * negative_slope + (x >= 0) * x;
      auto y = F::leaky_relu(x, LeakyReLUOptions()
        .negative_slope(negative_slope).inplace(inplace));

      ASSERT_EQ(y.ndimension(), 3);
      ASSERT_EQ(y.sizes(), torch::IntArrayRef({size, size, size}));
      ASSERT_TRUE(torch::allclose(y, y_exp));
      if (inplace) {
        ASSERT_TRUE(torch::allclose(x, y_exp));
      }
    }
  }
}

TEST_F(FunctionalTest, LogSigmoid) {
  const auto size = 3;
  LogSigmoid model;
  auto x = torch::linspace(-10.0, 10.0, size * size * size);
  x.resize_({size, size, size});
  auto y = F::logsigmoid(x);

  ASSERT_EQ(y.ndimension(), 3);
  ASSERT_EQ(y.sizes(), torch::IntArrayRef({size, size, size}));
  auto y_exp = torch::log(torch::ones_like(x)/(torch::ones_like(x) + torch::exp(torch::neg(x))));
  ASSERT_TRUE(torch::allclose(y, y_exp, 1e-4, 1e-7));
}

<<<<<<< HEAD
TEST_F(FunctionalTest, Linear) {
  const auto x = torch::arange(100, 118).resize_({3, 3, 2});
  const auto w = torch::arange(200, 206).resize_({3, 2});
  const auto b = torch::arange(300, 303);
  const auto y = F::linear(x, w, b);
  ASSERT_EQ(y.ndimension(), 3);
  ASSERT_EQ(y.sizes(), torch::IntArrayRef({3, 3, 3}));
  const auto y_exp = torch::tensor(
    {{{40601, 41004, 41407},
      {41403, 41814, 42225},
      {42205, 42624, 43043}},
     {{43007, 43434, 43861},
      {43809, 44244, 44679},
      {44611, 45054, 45497}},
     {{45413, 45864, 46315},
      {46215, 46674, 47133},
      {47017, 47484, 47951}}},
    torch::kFloat
  );
=======
TEST_F(FunctionalTest, PReLU) {
  const auto x = torch::rand({42, 24}) * 200 - 100;
  const auto w = torch::rand(24) * 200 - 100;
  const auto y = F::prelu(x, w);
  ASSERT_EQ(y.sizes(), torch::IntArrayRef({42, 24}));
  const auto y_exp = (x < 0) * w * x  + (x >= 0) * x;
>>>>>>> 1d872631
  ASSERT_TRUE(torch::allclose(y, y_exp));
}<|MERGE_RESOLUTION|>--- conflicted
+++ resolved
@@ -361,7 +361,14 @@
   ASSERT_TRUE(torch::allclose(y, y_exp, 1e-4, 1e-7));
 }
 
-<<<<<<< HEAD
+TEST_F(FunctionalTest, PReLU) {
+  const auto x = torch::rand({42, 24}) * 200 - 100;
+  const auto w = torch::rand(24) * 200 - 100;
+  const auto y = F::prelu(x, w);
+  ASSERT_EQ(y.sizes(), torch::IntArrayRef({42, 24}));
+  const auto y_exp = (x < 0) * w * x  + (x >= 0) * x;
+}
+
 TEST_F(FunctionalTest, Linear) {
   const auto x = torch::arange(100, 118).resize_({3, 3, 2});
   const auto w = torch::arange(200, 206).resize_({3, 2});
@@ -381,13 +388,5 @@
       {47017, 47484, 47951}}},
     torch::kFloat
   );
-=======
-TEST_F(FunctionalTest, PReLU) {
-  const auto x = torch::rand({42, 24}) * 200 - 100;
-  const auto w = torch::rand(24) * 200 - 100;
-  const auto y = F::prelu(x, w);
-  ASSERT_EQ(y.sizes(), torch::IntArrayRef({42, 24}));
-  const auto y_exp = (x < 0) * w * x  + (x >= 0) * x;
->>>>>>> 1d872631
   ASSERT_TRUE(torch::allclose(y, y_exp));
 }