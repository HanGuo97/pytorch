#pragma once

#include <torch/expanding_array.h>
#include <torch/nn/cloneable.h>
#include <torch/nn/functional/loss.h>
#include <torch/nn/options/loss.h>
#include <torch/nn/pimpl.h>
#include <torch/types.h>

#include <torch/csrc/WindowsTorchApiMacro.h>

#include <cstddef>
#include <vector>

namespace torch {
namespace nn {

/// Creates a criterion that measures the mean absolute error (MAE) between each
/// element in the input : math :`x` and target : `y`.
struct TORCH_API L1LossImpl : Cloneable<L1LossImpl> {
  explicit L1LossImpl(const L1LossOptions& options_ = {});

  void reset() override;

  /// Pretty prints the `L1Loss` module into the given `stream`.
  void pretty_print(std::ostream& stream) const override;

  Tensor forward(const Tensor& input, const Tensor& target);

  /// The options with which this `Module` was constructed.
  L1LossOptions options;
};

/// A `ModuleHolder` subclass for `L1LossImpl`.
/// See the documentation for `L1LossImpl` class to learn what methods it
/// provides, or the documentation for `ModuleHolder` to learn about PyTorch's
/// module storage semantics.
TORCH_MODULE(L1Loss);

// ============================================================================
/// The `Kullback-Leibler divergence`_ Loss
///
/// KL divergence is a useful distance measure for continuous distributions
/// and is often useful when performing direct regression over the space of
/// (discretely sampled) continuous output distributions.
///
/// As with :class:`~torch.nn.NLLLoss`, the `input` given is expected to contain
/// *log-probabilities* and is not restricted to a 2D Tensor.
/// The targets are given as *probabilities* (i.e. without taking the
/// logarithm).
///
/// This criterion expects a `target` `Tensor` of the same size as the
/// `input` `Tensor`.
struct TORCH_API KLDivLossImpl : Cloneable<KLDivLossImpl> {
  explicit KLDivLossImpl(const KLDivLossOptions& options_ = {});

  void reset() override;

  /// Pretty prints the `KLDivLoss` module into the given `stream`.
  void pretty_print(std::ostream& stream) const override;

  Tensor forward(const Tensor& input, const Tensor& target);

  /// The options with which this `Module` was constructed.
  KLDivLossOptions options;
};

/// A `ModuleHolder` subclass for `KLDivLossImpl`.
/// See the documentation for `KLDivLossImpl` class to learn what methods it
/// provides, or the documentation for `ModuleHolder` to learn about PyTorch's
/// module storage semantics.
TORCH_MODULE(KLDivLoss);

// ============================================================================

/// Creates a criterion that measures the mean squared error (squared L2 norm)
/// between each element in the input :math:`x` and target :math:`y`.
struct TORCH_API MSELossImpl : Cloneable<MSELossImpl> {
  explicit MSELossImpl(const MSELossOptions& options_ = {});

  void reset() override;

  /// Pretty prints the `MSELoss` module into the given `stream`.
  void pretty_print(std::ostream& stream) const override;

  Tensor forward(const Tensor& input, const Tensor& target);

  /// The options with which this `Module` was constructed.
  MSELossOptions options;
};

/// A `ModuleHolder` subclass for `MSELossImpl`.
/// See the documentation for `MSELossImpl` class to learn what methods it
/// provides, or the documentation for `ModuleHolder` to learn about PyTorch's
/// module storage semantics.
TORCH_MODULE(MSELoss);

// ============================================================================

/// Creates a criterion that measures the Binary Cross Entropy
/// between the target and the output.
struct TORCH_API BCELossImpl : Cloneable<BCELossImpl> {
  explicit BCELossImpl(const BCELossOptions& options_ = {});

  void reset() override;

  /// Pretty prints the `BCELoss` module into the given `stream`.
  void pretty_print(std::ostream& stream) const override;

  Tensor forward(const Tensor& input, const Tensor& target);

  /// The options with which this `Module` was constructed.
  BCELossOptions options;
};

/// A `ModuleHolder` subclass for `BCELossImpl`.
/// See the documentation for `BCELossImpl` class to learn what methods it
/// provides, or the documentation for `ModuleHolder` to learn about PyTorch's
/// module storage semantics.
TORCH_MODULE(BCELoss);

// ============================================================================

/// Creates a criterion that measures the loss given an input tensor :math:`x`
/// and a labels tensor :math:`y` (containing 1 or -1). This is usually used for
/// measuring whether two inputs are similar or dissimilar, e.g. using the L1
/// pairwise distance as :math:`x`, and is typically used for learning nonlinear
/// embeddings or semi-supervised learning.
struct TORCH_API HingeEmbeddingLossImpl : Cloneable<HingeEmbeddingLossImpl> {
  explicit HingeEmbeddingLossImpl(
      const HingeEmbeddingLossOptions& options_ = {});

  void reset() override;

  /// Pretty prints the `HingeEmbeddingLoss` module into the given `stream`.
  void pretty_print(std::ostream& stream) const override;

  Tensor forward(const Tensor& input, const Tensor& target);

  /// The options with which this `Module` was constructed.
  HingeEmbeddingLossOptions options;
};

/// A `ModuleHolder` subclass for `HingeEmbeddingLossImpl`.
/// See the documentation for `HingeEmbeddingLossImpl` class to learn what
/// methods it provides, or the documentation for `ModuleHolder` to learn about
/// PyTorch's module storage semantics.
TORCH_MODULE(HingeEmbeddingLoss);

// ============================================================================

/// Creates a criterion that optimizes a multi-class classification hinge
/// loss (margin-based loss) between input :math:`x` (a 2D mini-batch `Tensor`) and
/// output :math:`y` (which is a 1D tensor of target class indices,
/// :math:`0 \leq y \leq \text{x.size}(1)-1`):
struct TORCH_API MultiMarginLossImpl : public Cloneable<MultiMarginLossImpl> {
  explicit MultiMarginLossImpl(
      const MultiMarginLossOptions& options_ = {});

  void reset() override;

  /// Pretty prints the `MultiMarginLoss` module into the given `stream`.
  void pretty_print(std::ostream& stream) const override;

  Tensor forward(const Tensor& input, const Tensor& target);

  /// The options with which this `Module` was constructed.
  MultiMarginLossOptions options;
};

/// A `ModuleHolder` subclass for `MultiMarginLossImpl`.
/// See the documentation for `MultiMarginLossImpl` class to learn what
/// methods it provides, or the documentation for `ModuleHolder` to learn about
/// PyTorch's module storage semantics.
TORCH_MODULE(MultiMarginLoss);

// ============================================================================

/// Creates a criterion that measures the loss given input tensors
/// `input1`, `input2`, and a `Tensor` label `target` with values 1 or
/// -1. This is used for measuring whether two inputs are similar or
/// dissimilar, using the cosine distance, and is typically used for learning
/// nonlinear embeddings or semi-supervised learning.
struct TORCH_API CosineEmbeddingLossImpl : public Cloneable<CosineEmbeddingLossImpl> {
  explicit CosineEmbeddingLossImpl(
      const CosineEmbeddingLossOptions& options_ = {});

  void reset() override;

  /// Pretty prints the `CosineEmbeddingLoss` module into the given `stream`.
  void pretty_print(std::ostream& stream) const override;

  Tensor forward(
      const Tensor& input1,
      const Tensor& input2,
      const Tensor& target);

  /// The options with which this `Module` was constructed.
  CosineEmbeddingLossOptions options;
};

/// A `ModuleHolder` subclass for `CosineEmbeddingLossImpl`.
/// See the documentation for `CosineEmbeddingLossImpl` class to learn what
/// methods it provides, or the documentation for `ModuleHolder` to learn about
/// PyTorch's module storage semantics.
TORCH_MODULE(CosineEmbeddingLoss);

// ============================================================================

/// Creates a criterion that optimizes a multi-class multi-classification
/// hinge loss (margin-based loss) between input :math:`x` (a 2D mini-batch `Tensor`)
/// and output :math:`y` (which is a 2D `Tensor` of target class indices).
struct TORCH_API MultiLabelMarginLossImpl : public Cloneable<MultiLabelMarginLossImpl> {
  explicit MultiLabelMarginLossImpl(
    const MultiLabelMarginLossOptions& options_ = {});

  void reset() override;

  /// Pretty prints the `L1Loss` module into the given `stream`.
  void pretty_print(std::ostream& stream) const override;

  Tensor forward(const Tensor& input, const Tensor& target);

  /// The options with which this `Module` was constructed.
  MultiLabelMarginLossOptions options;
};

/// A `ModuleHolder` subclass for `MultiLabelMarginLossImpl`.
/// See the documentation for `MultiLabelMarginLossImpl` class to learn what methods it
/// provides, or the documentation for `ModuleHolder` to learn about PyTorch's
/// module storage semantics.
TORCH_MODULE(MultiLabelMarginLoss);

// ============================================================================

/// Creates a criterion that optimizes a two-class classification
/// logistic loss between input tensor :math:`x` and target tensor :math:`y`
/// (containing 1 or -1).
struct TORCH_API SoftMarginLossImpl : public Cloneable<SoftMarginLossImpl> {
  explicit SoftMarginLossImpl(const SoftMarginLossOptions& options_ = {});

  /// Pretty prints the `SoftMarginLoss` module into the given `stream`.
  void pretty_print(std::ostream& stream) const override;

  void reset() override;

  Tensor forward(const Tensor& input, const Tensor& target);

  /// The options with which this `Module` was constructed.
  SoftMarginLossOptions options;
};

/// A `ModuleHolder` subclass for `SoftMarginLossImpl`.
/// See the documentation for `SoftMarginLossImpl` class to learn what methods it
/// provides, or the documentation for `ModuleHolder` to learn about PyTorch's
/// module storage semantics.
TORCH_MODULE(SoftMarginLoss);

// ============================================================================

/// Creates a criterion that optimizes a multi-label one-versus-all
/// loss based on max-entropy, between input :math:`x` and target :math:`y` of size
/// :math:`(N, C)`.
struct TORCH_API MultiLabelSoftMarginLossImpl : public Cloneable<MultiLabelSoftMarginLossImpl> {
  explicit MultiLabelSoftMarginLossImpl(
    const MultiLabelSoftMarginLossOptions& options_ = {});

  /// Pretty prints the `MultiLabelSoftMarginLoss` module into the given `stream`.
  void pretty_print(std::ostream& stream) const override;

  void reset() override;

  Tensor forward(const Tensor& input, const Tensor& target);

  /// The options with which this `Module` was constructed.
  MultiLabelSoftMarginLossOptions options;
};

/// A `ModuleHolder` subclass for `MultiLabelSoftMarginLossImpl`.
/// See the documentation for `MultiLabelSoftMarginLossImpl` class to learn what methods it
/// provides, or the documentation for `ModuleHolder` to learn about PyTorch's
/// module storage semantics.
TORCH_MODULE(MultiLabelSoftMarginLoss);

// ============================================================================

/// Creates a criterion that measures the triplet loss given an input
/// tensors :math:`x1`, :math:`x2`, :math:`x3` and a margin with a value greater 
/// than :math:`0`. This is used for measuring a relative similarity between
/// samples. A triplet is composed by `a`, `p` and `n` (i.e., `anchor`, 
/// `positive examples` and `negative examples` respectively). The
/// shapes of all input tensors should be :math:`(N, D)`
struct TORCH_API TripletMarginLossImpl : public Cloneable<TripletMarginLossImpl> {
  explicit TripletMarginLossImpl(
      const TripletMarginLossOptions& options_ = {});

  void reset() override;

  /// Pretty prints the `TripletMarginLoss` module into the given `stream`.
  void pretty_print(std::ostream& stream) const override;

  Tensor forward(
      const Tensor& anchor,
      const Tensor& positive,
      const Tensor& negative);

  /// The options with which this `Module` was constructed.
  TripletMarginLossOptions options;
};

/// A `ModuleHolder` subclass for `TripletMarginLoss`.
/// See the documentation for `TripletMarginLossImpl` class to learn what
/// methods it provides, or the documentation for `ModuleHolder` to learn about
/// PyTorch's module storage semantics.
TORCH_MODULE(TripletMarginLoss);

// ============================================================================

/// Calculates loss between a continuous (unsegmented) time series and a target
/// sequence. CTCLoss sums over the probability of possible alignments of input
/// to target, producing a loss value which is differentiable with respect
/// to each input node. The alignment of input to target is assumed
/// to be "many-to-one", which limits the length of the target sequence
/// such that it must be less than or equal to the input length.
struct TORCH_API CTCLossImpl : public Cloneable<CTCLossImpl> {

  explicit CTCLossImpl(const CTCLossOptions& options_ = {});

  void reset() override;

  /// Pretty prints the `CTCLoss` module into the given `stream`.
  void pretty_print(std::ostream& stream) const override;

  Tensor forward(const Tensor& log_probs, const Tensor& targets,
                 const Tensor& input_lengths, const Tensor& target_lengths);

  /// The options with which this `Module` was constructed.
  CTCLossOptions options;
};

/// A `ModuleHolder` subclass for `CTCLossImpl`.
/// See the documentation for `CTCLoss` class to learn what
/// methods it provides, or the documentation for `ModuleHolder` to learn about
/// PyTorch's module storage semantics.
TORCH_MODULE(CTCLoss);

// ============================================================================

struct TORCH_API PoissonNLLLossImpl : public Cloneable<PoissonNLLLossImpl> {
  explicit PoissonNLLLossImpl(const PoissonNLLLossOptions& options_ = {});

  void reset() override;

  /// Pretty prints the `PoissonNLLLoss` module into the given `stream`.
  void pretty_print(std::ostream& stream) const override;

  Tensor forward(const Tensor& log_input, const Tensor& targets);

  /// The options with which this `Module` was constructed.
  PoissonNLLLossOptions options;
};

/// A `ModuleHolder` subclass for `PoissonNLLLossImpl`.
/// See the documentation for `PoissonNLLLoss` class to learn what
/// methods it provides, or the documentation for `ModuleHolder` to learn about
/// PyTorch's module storage semantics.
TORCH_MODULE(PoissonNLLLoss);

// ============================================================================

<<<<<<< HEAD
struct TORCH_API BCEWithLogitsLossImpl : public Cloneable<BCEWithLogitsLossImpl> {
  explicit BCEWithLogitsLossImpl(const BCEWithLogitsLossOptions& options_ = {});

  void reset() override;

  /// Pretty prints the `BCEWithLogitsLoss` module into the given `stream`.
  void pretty_print(std::ostream& stream) const override;

  Tensor forward(const Tensor& input, const Tensor& target);

  /// The options with which this `Module` was constructed.
  BCEWithLogitsLossOptions options;
};

/// A `ModuleHolder` subclass for `BCEWithLogitsLossImpl`.
/// See the documentation for `BCEWithLogitsLoss` class to learn what
/// methods it provides, or the documentation for `ModuleHolder` to learn about
/// PyTorch's module storage semantics.
TORCH_MODULE(BCEWithLogitsLoss);
=======
struct TORCH_API MarginRankingLossImpl : public Cloneable<MarginRankingLossImpl> {
  explicit MarginRankingLossImpl(const MarginRankingLossOptions& options_ = {});

  void reset() override;

  /// Pretty prints the `MarginRankingLoss` module into the given `stream`.
  void pretty_print(std::ostream& stream) const override;

  Tensor forward(const Tensor& input1,
    const Tensor& input2, const Tensor& targets);

  /// The options with which this `Module` was constructed.
  MarginRankingLossOptions options;
};

/// A `ModuleHolder` subclass for `MarginRankingLossImpl`.
/// See the documentation for `MarginRankingLoss` class to learn what
/// methods it provides, or the documentation for `ModuleHolder` to learn about
/// PyTorch's module storage semantics.
TORCH_MODULE(MarginRankingLoss);
>>>>>>> c81aa1fc

} // namespace nn
} // namespace torch<|MERGE_RESOLUTION|>--- conflicted
+++ resolved
@@ -368,7 +368,29 @@
 
 // ============================================================================
 
-<<<<<<< HEAD
+struct TORCH_API MarginRankingLossImpl : public Cloneable<MarginRankingLossImpl> {
+  explicit MarginRankingLossImpl(const MarginRankingLossOptions& options_ = {});
+
+  void reset() override;
+
+  /// Pretty prints the `MarginRankingLoss` module into the given `stream`.
+  void pretty_print(std::ostream& stream) const override;
+
+  Tensor forward(const Tensor& input1,
+    const Tensor& input2, const Tensor& targets);
+
+  /// The options with which this `Module` was constructed.
+  MarginRankingLossOptions options;
+};
+
+/// A `ModuleHolder` subclass for `MarginRankingLossImpl`.
+/// See the documentation for `MarginRankingLoss` class to learn what
+/// methods it provides, or the documentation for `ModuleHolder` to learn about
+/// PyTorch's module storage semantics.
+TORCH_MODULE(MarginRankingLoss);
+
+// ============================================================================
+
 struct TORCH_API BCEWithLogitsLossImpl : public Cloneable<BCEWithLogitsLossImpl> {
   explicit BCEWithLogitsLossImpl(const BCEWithLogitsLossOptions& options_ = {});
 
@@ -388,28 +410,6 @@
 /// methods it provides, or the documentation for `ModuleHolder` to learn about
 /// PyTorch's module storage semantics.
 TORCH_MODULE(BCEWithLogitsLoss);
-=======
-struct TORCH_API MarginRankingLossImpl : public Cloneable<MarginRankingLossImpl> {
-  explicit MarginRankingLossImpl(const MarginRankingLossOptions& options_ = {});
-
-  void reset() override;
-
-  /// Pretty prints the `MarginRankingLoss` module into the given `stream`.
-  void pretty_print(std::ostream& stream) const override;
-
-  Tensor forward(const Tensor& input1,
-    const Tensor& input2, const Tensor& targets);
-
-  /// The options with which this `Module` was constructed.
-  MarginRankingLossOptions options;
-};
-
-/// A `ModuleHolder` subclass for `MarginRankingLossImpl`.
-/// See the documentation for `MarginRankingLoss` class to learn what
-/// methods it provides, or the documentation for `ModuleHolder` to learn about
-/// PyTorch's module storage semantics.
-TORCH_MODULE(MarginRankingLoss);
->>>>>>> c81aa1fc
 
 } // namespace nn
 } // namespace torch