--- conflicted
+++ resolved
@@ -172,7 +172,7 @@
   }
   script::Module observer = observer_module.clone();
   std::string observer_name = "_observer_" + std::to_string(uid_++);
-  while (module.find_module(observer_name)) {
+  while (module.hasattr(observer_name)) {
     observer_name = "_observer_" + std::to_string(uid_++);
   }
   module.register_module(observer_name, observer);
@@ -329,33 +329,6 @@
             bias_values_.emplace(v);
           }
         }
-<<<<<<< HEAD
-        if (v->node()->kind() == prim::CallMethod) {
-          // If we find a call to a method of a child module,
-          // we'll recursively insert observers for the forward function to
-          // the child module.
-          auto module_instance = v->node()->inputs()[0];
-          auto module_method_name = v->node()->s(attr::name);
-          // TODO: looks like this block is not related to v? maybe we should
-          // move this outside
-          script::Module callee_module;
-          if (module_instance->node()->kind() == prim::GetAttr) {
-            auto child_module_name = module_instance->node()->s(attr::name);
-            callee_module = module.attr(child_module_name).toModule();
-          } else {
-            TORCH_INTERNAL_ASSERT(
-                module_instance == graph->inputs()[0],
-                "We only support call method either on %self"
-                "or child instance in insert_observers_pass right now");
-            callee_module = module;
-          }
-          auto method_graph =
-              callee_module.get_method(module_method_name).graph();
-          propagateValues(v->node(), method_graph);
-          // Recursively insert observer for the forward function of child
-          // module
-          insertObservers(callee_module, module_method_name);
-=======
       }
 
       if (n->kind() == prim::CallMethod) {
@@ -367,18 +340,13 @@
         script::Module callee_module;
         if (module_instance->node()->kind() == prim::GetAttr) {
           auto child_module_name = module_instance->node()->s(attr::name);
-          auto child_module = module.find_module(child_module_name);
-          TORCH_INTERNAL_ASSERT(
-              child_module,
-              "Child module " + child_module_name + " does not exist");
-          callee_module = child_module.value();
+          callee_module = module.attr(child_module_name).toModule();
         } else {
           TORCH_INTERNAL_ASSERT(
               module_instance == graph->inputs()[0],
               "We only support call method either on %self"
               "or child instance in insert_observers_pass right now");
           callee_module = module;
->>>>>>> 2526f974
         }
         auto method_graph =
             callee_module.get_method(module_method_name).graph();
@@ -573,18 +541,8 @@
       child_instance->node()->kind() == prim::GetAttr,
       "Child instance should come from GetAttr.");
   auto child_module_name = child_instance->node()->s(attr::name);
-<<<<<<< HEAD
-  if (child_module_name.find("observer_for_") == std::string::npos) {
+  if (child_module_name.find("_observer_") == std::string::npos) {
     return module_.attr(child_module_name).toModule();
-=======
-  if (child_module_name.find("_observer_") == std::string::npos) {
-    auto child_module = module_.find_module(child_module_name);
-    TORCH_INTERNAL_ASSERT(
-        child_module,
-        "InsertQuantDeQuant - Child module " + child_module_name +
-            " does not exist");
-    return child_module;
->>>>>>> 2526f974
   }
   return c10::nullopt;
 }
@@ -1070,7 +1028,7 @@
       // unique name for the module based on %w_quant
       int uid = 0;
       auto module_name = module_name_prefix + std::to_string(uid++);
-      while (module.find_module(module_name)) {
+      while (module.hasattr(module_name)) {
         module_name_prefix + std::to_string(uid++);
       }
       module.register_module(module_name, wrapper_module);
