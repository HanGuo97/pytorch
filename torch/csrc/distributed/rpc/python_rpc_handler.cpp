--- conflicted
+++ resolved
@@ -22,14 +22,9 @@
   AutoGIL ag;
   py::object module =
       py::module::import("torch.distributed.internal_rpc_utils");
-<<<<<<< HEAD
-  pythonUDFRun_ = getFunction(module, "_python_udf_run");
-  pythonUDFLoadResult_ = getFunction(module, "_python_udf_load_result");
-=======
-  runUDFFunction_ = getFunction(module, "run_python_udf_internal");
-  loadResultFunction_ = getFunction(module, "load_python_udf_result_internal");
-  serializeFunction_ = getFunction(module, "serialize");
->>>>>>> ea444e78
+  pyRunFunction_ = getFunction(module, "_run_function");
+  pyLoadReturnValue_ = getFunction(module, "_load_return_value");
+  pySerialize_ = getFunction(module, "serialize");
 }
 
 PythonRpcHandler& PythonRpcHandler::getInstance() {
@@ -43,12 +38,7 @@
     std::vector<torch::Tensor>& responseTensorTable) {
   AutoGIL ag;
   auto pargs = py::bytes(pickledPayload.data(), pickledPayload.size());
-<<<<<<< HEAD
-  py::tuple pres = pythonUDFRun_(pargs, requestTensorTable);
-=======
-  py::tuple pres =
-      serializeFunction_(runUDFFunction_(pargs, requestTensorTable));
->>>>>>> ea444e78
+  py::tuple pres = pySerialize_(pyRunFunction_(pargs, requestTensorTable));
   const auto& presStr = pres[0].cast<std::string>();
   responseTensorTable = pres[1].cast<std::vector<torch::Tensor>>();
   std::vector<char> payload(presStr.begin(), presStr.end());
@@ -60,26 +50,26 @@
     const std::vector<torch::Tensor>& tensorTable) {
   AutoGIL ag;
   auto pargs = py::bytes(pickledPayload.data(), pickledPayload.size());
-  return pythonUDFLoadResult_(pargs, tensorTable);
+  return pyLoadReturnValue_(pargs, tensorTable);
 }
 
 py::object PythonRpcHandler::runPythonUDF(
     const SerializedPyObj& serializedObj) {
   AutoGIL ag;
-  return runUDFFunction_(
+  return pyRunFunction_(
       py::bytes(serializedObj.payload_), serializedObj.tensors_);
 }
 
 SerializedPyObj PythonRpcHandler::serialize(const py::object& obj) {
   AutoGIL ag;
-  py::tuple t = serializeFunction_(obj);
+  py::tuple t = pySerialize_(obj);
   return SerializedPyObj(
       t[0].cast<std::string>(), t[1].cast<std::vector<torch::Tensor>>());
 }
 
 py::object PythonRpcHandler::deserialize(const SerializedPyObj& serializedObj) {
   AutoGIL ag;
-  return loadResultFunction_(
+  return pyLoadReturnValue_(
       py::bytes(serializedObj.payload_), serializedObj.tensors_);
 }
 
