#include <gtest/gtest.h>

#include <torch/torch.h>

#include <test/cpp/api/support.h>

#define TORCH_ENUM_PRETTY_PRINT_TEST(name) \
{ \
  v = torch::k##name; \
  std::string pretty_print_name("k"); \
  pretty_print_name.append(#name); \
  ASSERT_EQ(c10::visit(torch::enumtype::enum_name{}, v), pretty_print_name); \
}

TEST(EnumTest, AllEnums) {
  c10::variant<
    torch::enumtype::kLinear,
    torch::enumtype::kConv1D,
    torch::enumtype::kConv2D,
    torch::enumtype::kConv3D,
    torch::enumtype::kConvTranspose1D,
    torch::enumtype::kConvTranspose2D,
    torch::enumtype::kConvTranspose3D,
    torch::enumtype::kSigmoid,
    torch::enumtype::kTanh,
    torch::enumtype::kReLU,
    torch::enumtype::kLeakyReLU,
    torch::enumtype::kFanIn,
    torch::enumtype::kFanOut,
<<<<<<< HEAD
    torch::enumtype::kNone,
    torch::enumtype::kMean,
    torch::enumtype::kSum,
    torch::enumtype::kBatchMean
=======
    torch::enumtype::kConstant,
    torch::enumtype::kReflect,
    torch::enumtype::kReplicate,
    torch::enumtype::kCircular,
    torch::enumtype::kSum,
    torch::enumtype::kMean,
    torch::enumtype::kMax
>>>>>>> 5771edba
  > v;

  TORCH_ENUM_PRETTY_PRINT_TEST(Linear)
  TORCH_ENUM_PRETTY_PRINT_TEST(Conv1D)
  TORCH_ENUM_PRETTY_PRINT_TEST(Conv2D)
  TORCH_ENUM_PRETTY_PRINT_TEST(Conv3D)
  TORCH_ENUM_PRETTY_PRINT_TEST(ConvTranspose1D)
  TORCH_ENUM_PRETTY_PRINT_TEST(ConvTranspose2D)
  TORCH_ENUM_PRETTY_PRINT_TEST(ConvTranspose3D)
  TORCH_ENUM_PRETTY_PRINT_TEST(Sigmoid)
  TORCH_ENUM_PRETTY_PRINT_TEST(Tanh)
  TORCH_ENUM_PRETTY_PRINT_TEST(ReLU)
  TORCH_ENUM_PRETTY_PRINT_TEST(LeakyReLU)
  TORCH_ENUM_PRETTY_PRINT_TEST(FanIn)
  TORCH_ENUM_PRETTY_PRINT_TEST(FanOut)
<<<<<<< HEAD
  TORCH_ENUM_PRETTY_PRINT_TEST(None)
  TORCH_ENUM_PRETTY_PRINT_TEST(Mean)
  TORCH_ENUM_PRETTY_PRINT_TEST(Sum)
  TORCH_ENUM_PRETTY_PRINT_TEST(BatchMean)
=======
  TORCH_ENUM_PRETTY_PRINT_TEST(Constant)
  TORCH_ENUM_PRETTY_PRINT_TEST(Reflect)
  TORCH_ENUM_PRETTY_PRINT_TEST(Replicate)
  TORCH_ENUM_PRETTY_PRINT_TEST(Circular)
  TORCH_ENUM_PRETTY_PRINT_TEST(Sum)
  TORCH_ENUM_PRETTY_PRINT_TEST(Mean)
  TORCH_ENUM_PRETTY_PRINT_TEST(Max)
>>>>>>> 5771edba
}<|MERGE_RESOLUTION|>--- conflicted
+++ resolved
@@ -27,12 +27,6 @@
     torch::enumtype::kLeakyReLU,
     torch::enumtype::kFanIn,
     torch::enumtype::kFanOut,
-<<<<<<< HEAD
-    torch::enumtype::kNone,
-    torch::enumtype::kMean,
-    torch::enumtype::kSum,
-    torch::enumtype::kBatchMean
-=======
     torch::enumtype::kConstant,
     torch::enumtype::kReflect,
     torch::enumtype::kReplicate,
@@ -40,7 +34,8 @@
     torch::enumtype::kSum,
     torch::enumtype::kMean,
     torch::enumtype::kMax
->>>>>>> 5771edba
+    torch::enumtype::kNone,
+    torch::enumtype::kBatchMean
   > v;
 
   TORCH_ENUM_PRETTY_PRINT_TEST(Linear)
@@ -56,12 +51,6 @@
   TORCH_ENUM_PRETTY_PRINT_TEST(LeakyReLU)
   TORCH_ENUM_PRETTY_PRINT_TEST(FanIn)
   TORCH_ENUM_PRETTY_PRINT_TEST(FanOut)
-<<<<<<< HEAD
-  TORCH_ENUM_PRETTY_PRINT_TEST(None)
-  TORCH_ENUM_PRETTY_PRINT_TEST(Mean)
-  TORCH_ENUM_PRETTY_PRINT_TEST(Sum)
-  TORCH_ENUM_PRETTY_PRINT_TEST(BatchMean)
-=======
   TORCH_ENUM_PRETTY_PRINT_TEST(Constant)
   TORCH_ENUM_PRETTY_PRINT_TEST(Reflect)
   TORCH_ENUM_PRETTY_PRINT_TEST(Replicate)
@@ -69,5 +58,6 @@
   TORCH_ENUM_PRETTY_PRINT_TEST(Sum)
   TORCH_ENUM_PRETTY_PRINT_TEST(Mean)
   TORCH_ENUM_PRETTY_PRINT_TEST(Max)
->>>>>>> 5771edba
+  TORCH_ENUM_PRETTY_PRINT_TEST(None)
+  TORCH_ENUM_PRETTY_PRINT_TEST(BatchMean)
 }