#include <torch/csrc/jit/ir.h>

#include <c10/util/Exception.h>
#include <c10/util/StringUtil.h>
#include <torch/csrc/jit/constants.h>
#include <torch/csrc/jit/function.h>
#include <torch/csrc/jit/operator.h>
#include <torch/csrc/jit/passes/python_print.h>
#include <torch/csrc/jit/script/schema_matching.h>

#include <algorithm>
#include <iostream>
#include <set>
#include <sstream>
#include <string>
#include <unordered_map>
#include <unordered_set>
#include <utility>

namespace torch {
namespace jit {

// Constants relating to maintaining the topological index of nodes.
//
// Lower and upper bounds of the index. Inclusive range.
static constexpr topo_position_t kLowerBound = INT64_MIN;
static constexpr topo_position_t kUpperBound = INT64_MAX;
static constexpr topo_position_t kMidPoint = 0;

// How far away to space nodes that are appended to the graph.
// should be 2^n, where:
//   - n is the maximum number of repeated insertions without a re-index
//   - 2^(64-n) is the maximum number of appends to the end without reindex
static constexpr topo_position_t kAppendInterval = 1099511627776ULL /* 2^40 */;

static void printValueRef(std::ostream& out, const Value* n) {
  out << "%" << n->debugName();
}

// NB: This overload will become ambiguous with the one Caffe2 provides in its
// logging, if they ever intersect.
template <typename T>
std::ostream& operator<<(std::ostream& out, const std::vector<T>& nodes) {
  out << at::ArrayRef<T>{nodes};
  return out;
}

template <typename T>
static std::ostream& printValueRefs(
    std::ostream& out,
    const at::ArrayRef<T>& nodes) {
  size_t i = 0;
  for (auto n : nodes) {
    if (i++ > 0) {
      out << ", ";
    }
    printValueRef(out, n);
  }
  return out;
}

// Can't make these two overloads directly a template, it'll be ambiguous with
// the global printer for operator<<.

std::ostream& operator<<(
    std::ostream& out,
    const at::ArrayRef<const Value*>& nodes) {
  return printValueRefs(out, nodes);
}

std::ostream& operator<<(std::ostream& out, const at::ArrayRef<Value*>& nodes) {
  return printValueRefs(out, nodes);
}

struct const_value_list_with_types {
  const ArrayRef<const Value*> values;
  std::string delim;
  const_value_list_with_types(
      ArrayRef<const Value*> values,
      std::string delim_ = ", ")
      : values(values), delim(std::move(delim_)) {}
};

std::ostream& operator<<(std::ostream& out, const_value_list_with_types l) {
  size_t i = 0;
  for (auto n : l.values) {
    if (i++ > 0) {
      out << l.delim;
    }
    printValueRef(out, n);
    out << " : ";
    out << *n->type();
  }
  return out;
}

template <typename T>
static void printPrimList(std::ostream& out, const std::vector<T>& items) {
  out << "[";
  int i = 0;
  for (auto& item : items) {
    if (i++ > 0) {
      out << ", ";
    }
    out << item;
  }
  out << "]";
}

static void printStrList(
    std::ostream& out,
    const std::vector<std::string>& items) {
  out << "[";
  int i = 0;
  for (auto& item : items) {
    if (i++ > 0)
      out << ", ";
    c10::printQuotedString(out, item);
  }
  out << "]";
}

static void printTypeList(
    std::ostream& out,
    const std::vector<TypePtr>& items) {
  out << "[";
  int i = 0;
  for (auto& item : items) {
    if (i++ > 0)
      out << ", ";
    out << *item;
  }
  out << "]";
}

void Node::printAttrValue(std::ostream& out, const Symbol& name) const {
  switch (kindOf(name)) {
    case AttributeKind::f:
      out << f(name);
      break;
    case AttributeKind::fs:
      printPrimList(out, fs(name));
      break;
    case AttributeKind::i:
      out << i(name);
      break;
    case AttributeKind::is:
      printPrimList(out, is(name));
      break;
    case AttributeKind::s:
      c10::printQuotedString(out, s(name));
      break;
    case AttributeKind::ss:
      printStrList(out, ss(name));
      break;
    case AttributeKind::t: {
      at::Tensor tensor = t(name);
      // 1-elem tensors are usually boxed scalars, so print them like it
      if (tensor.numel() == 1) {
        auto scalar_tensor = tensor.view({}).item();
        out << "{";
        if (scalar_tensor.isFloatingPoint()) {
          out << scalar_tensor.toDouble();
        } else {
          out << scalar_tensor.toLong();
        }
        out << "}";
      } else if (tensor.numel() <= max_tensor_display_size) {
        // TODO: This is awful code.  Also it doesn't work on Windows.
        std::ostringstream tensor_ss;
        tensor_ss << tensor;
        std::string tensor_s{tensor_ss.str()};
        // Remove newlines
        std::replace(tensor_s.begin(), tensor_s.end(), '\n', ' ');
        out << tensor_s;
      } else {
        out << "<Tensor>";
      }
      break;
    }
    case AttributeKind::ts:
      out << "[<Tensors>]";
      break;
    case AttributeKind::g:
      out << "<Graph>";
      break;
    case AttributeKind::gs:
      out << "[<Graphs>]";
      break;
    case AttributeKind::ty:
      out << *ty(name);
      break;
    case AttributeKind::tys:
      printTypeList(out, tys(name));
      break;
  }
}

void Node::printAttributes(std::ostream &out,
                           bool ignore_subgraph = false) const {
  out << "[";
  auto names = attributeNames();
  int i = 0;
  for (auto name : names) {
    if (ignore_subgraph && name == attr::Subgraph) {
      continue;
    }
    if (i++ > 0) {
      out << ", ";
    }
    // TODO: debugging mode to see the qualifier.  We definitely
    // don't want to print the qualifier since it should always
    // be attribute, but you might be able to track down a weird
    // bug by printing it out.
    out << name.toUnqualString() << "=";

    printAttrValue(out, name);
  }
  out << "]";
}

SourceRange Node::sourceRange() const {
  if (source_range_) {
    return *source_range_;
  }
  return SourceRange();
}

static std::ostream& indent(std::ostream& out, size_t level) {
  for (size_t i = 0; i < level; ++i) {
    out << "  ";
  }
  return out;
}

std::ostream &Node::print(std::ostream &out, size_t level,
                          std::vector<const Node *> *groups,
                          bool print_source_locations, bool print_attributes,
                          bool print_scopes, bool print_body) const {
  auto outs = outputs();
  indent(out, level) << const_value_list_with_types(outs);
  out << " = ";
  if (kind() == prim::PythonOp) {
    auto* pyOp = static_cast<const ::torch::jit::PythonOp*>(this);
    out << "^" << pyOp->name();
    pyOp->writeScalars(out);
  } else if (print_attributes) {
    if (hasAttribute(attr::Subgraph) && groups) {
      out << kind().toQualString() << "_" << groups->size();
      if (numAttributes() > 1 && kind() != prim::DifferentiableGraph) {
        printAttributes(out, /*ignore_subgraph=*/true);
      }

      groups->push_back(this);
    } else {
      out << kind().toQualString();
      if (hasAttributes()) {
        printAttributes(out);
      }
    }
  }

  out << "(" << inputs() << ")";

  if (print_scopes) {
    std::string scName = scopeName();
    if (!scName.empty()) {
      out << ", ";
      out << "scope: " << scName;
    }
  }

  // In debug print, append file:line:col as a comment after each node
  if (print_source_locations) {
    SourceRange r = sourceRange();
    if (sourceRange().source()) {
      if (auto orig = sourceRange().source()->findSourceRangeThatGenerated(r)) {
        r = *orig;
      }
    }
    if (auto file_line_col = r.file_line_col()) {
      std::string filename;
      size_t line, col;
      std::tie(filename, line, col) = *file_line_col;
      out << " # " << filename << ":" << line << ":" << col;
    }
  }

  if (!print_body) {
    return out;
  }

  out << "\n";

  for (size_t i = 0; i < blocks().size(); ++i) {
    auto b = blocks()[i];
    indent(out, level + 1) << "block" << i << "("
                           << const_value_list_with_types(b->inputs())
                           << "):\n";
    for (auto nested : b->nodes()) {
      nested->print(out, level + 2, groups);
    }
    indent(out, level + 2) << "-> (" << b->outputs() << ")\n";
  }

  return out;
}

std::ostream& operator<<(std::ostream& out, const Node& n) {
  return n.print(out, 0, nullptr);
}

std::ostream& Graph::print(std::ostream& out, bool print_source_locations)
    const {
  out << "graph(" << const_value_list_with_types(inputs(), ",\n      ")
      << "):\n";
  std::vector<const Node*> groups;
  for (auto n : nodes()) {
    n->print(out, 1, &groups, print_source_locations);
  }
  out << "  return (" << outputs() << ")\n";
  size_t i = 0;
  for (auto fg : groups) {
    out << "with " << fg->kind().toQualString() << "_" << i++ << " = "
        << *fg->g(attr::Subgraph);
  }
  /*
  // Uncomment this to debug all_nodes issues
  {
    out << "\n";
    out << "all_nodes:\n";
    for (auto& n : all_nodes) {
      printNode(out, const_cast<Node*>(n), nullptr);
    }
  }
  */
  return out;
}

std::ostream& operator<<(std::ostream& out, const Graph& g) {
  return g.print(out, true);
}

static void checkSameDevice(const Node* node) {
  bool has_device = false;
  c10::optional<at::Device> device = c10::nullopt;
  auto checkValue = [&](const Value* v) {
    if (TensorTypePtr type = v->type()->cast<TensorType>()) {
      if (type->device() && !has_device) {
        has_device = true;
        device = *type->device();
      } else {
        AT_ASSERT(device == type->device());
      }
    }
  };
  for (auto input : node->inputs()) {
    checkValue(input);
  }
  for (auto output : node->outputs()) {
    checkValue(output);
  }
}

using node_set = std::set<const Node*>;
#define ALL_OF(container) container.begin(), container.end()

// These functions purposely operate on the internal members directly, to force
// you to think about how the invariants change if you change the data
// representation (even if the external API does not change.)

// NB: This assert is written to assume you don't have any unattached
// nodes.  Unattached nodes can occur while manipulations to the
// graph are occurring.
void Node::lint() const {
  // Node invariants
  // - if node should live in list, nodes_iter is consistent
  // - Inputs are all marked as a use by the nodes they refer to
  // - Owning graph is non-null and consistent
  // - The "Select" invariant, when the node is MultiReturn
  //
  // The handle invariant:
  //    If a node takes a handle as an input, it is always the
  //    LAST input of the node.  There is at most one handle input.

  {
    size_t i = 0;
    for (auto input : inputs_) {
      // WARNING: O(n^2)
      // NOLINTNEXTLINE(cppcoreguidelines-pro-type-const-cast)
      AT_ASSERT(
          std::find(ALL_OF(input->uses_), Use(const_cast<Node*>(this), i)) !=
          input->uses_.end());
      AT_ASSERT(graph_->all_nodes.count(this) == 1);
      i++;
    }
  }

  for (auto o : outputs()) {
    size_t i = 0;
    for (auto use : o->uses()) {
      // Use invariants
      // - Use is consistent with inputs
      // - Every user node is live (checked in Graph)
      AT_ASSERT(use.user->inputs_[use.offset] == o);
      i++;
    }
  }

  // Node subclass invariants
  switch (kind()) {
    case prim::Constant:
      AT_ASSERT(inputs_.size() == 0);
      break;
    case prim::Return:
      // Return uses is zero
      AT_ASSERT(outputs().size() == 0);
      break;
    case prim::Param:
      // Param inputs is zero
      AT_ASSERT(inputs_.size() == 0);
      break;
    case prim::PythonOp: {
      // Python operator cconv is correct
      auto* value = static_cast<const PythonOp*>(this);
      value->lint_python();
      break;
    }
    case prim::Eval:
      // TODO: add invariants
      // TODO: It's not good for these ops to be top-level, it makes cases
      // longer.
      break;
    case prim::FusionGroup:
      checkSameDevice(this);
      // TODO: Typecheck the parameters
      g(attr::Subgraph)->lint();
      break;
  }
}

// TODO: When lint fails, give better indication about which
// instruction triggered the failure.
void Graph::lint() const {
  // Graph invariants

  // Uncomment the following to see the graph
  // std::cout << *const_cast<Graph*>(this);

  // nodes
  // - nodes_ is a valid topological ordering for inputs
  // - No repeated nodes
  // - Params and return do NOT occur in nodes
  // - next_unique_ is greater than all uniques in graph
  // - uniques in all_nodes are unique
  // - every use will occur later in the topsort

  struct LintScope {
    LintScope() = default;
    LintScope(std::unique_ptr<LintScope> parent) : parent(std::move(parent)) {}
    bool contains(const Value* v) {
      return values.count(v) > 0 || (parent && parent->contains(v));
    }
    bool contains(const Node* n) {
      return nodes.count(n) > 0 || (parent && parent->contains(n));
    }
    void insert(const Value* v) {
      AT_ASSERT(!contains(v));
      values.insert(v);
    }
    void insert(const Node* n) {
      AT_ASSERT(!contains(n));
      nodes.insert(n);
    }
    std::unique_ptr<LintScope> parent;

   private:
    std::unordered_set<const Value*> values;
    std::unordered_set<const Node*> nodes;
  };
  // Struct enables mutual recursion in linting methods.
  // Putting it inside Graph::lint enables access to private Graph members
  struct LintImpl {
    LintImpl(const Graph& g)
        : g(g),
          scope(new LintScope()),
          all_nodes_set(ALL_OF(g.all_nodes)) {} // NB: all_nodes is *unordered*
    const Graph& g;
    std::unique_ptr<LintScope> scope;
    std::unordered_set<size_t> seen_uniques;
    std::unordered_map<const Node*, int64_t> anticipated_uses;
    node_set all_nodes_set;
    node_set sum_set;

    void check_value(const Value* v) {
      scope->insert(v);
      auto b2 = seen_uniques.insert(v->unique());
      AT_ASSERT(b2.second); // insertion took place
      AT_ASSERT(v->unique() < g.next_unique_);

      for (auto use : v->uses()) {
        AT_ASSERT(!scope->contains(use.user));
        AT_ASSERT(g.all_nodes.count(use.user) == 1);
        anticipated_uses[use.user]++; // int default constructs to 0
      }
    }
    void check_node(const Node* n) {
      for (auto input : n->inputs_) {
        if (!scope->contains(input)) {
          AT_ASSERTM(0, input->unique(), " not in scope");
        }
      }
      AT_ASSERT(anticipated_uses[n] == static_cast<int64_t>(n->inputs_.size()));
      anticipated_uses[n] = -1; // we saw the anticipated user!
      scope->insert(n);
      for (auto block : n->blocks()) {
        std::unique_ptr<LintScope> new_scope(new LintScope(std::move(scope)));
        scope = std::move(new_scope);
        check_block(block);
        scope = std::move(scope->parent);
      }
      size_t i = 0;
      for (auto o : n->outputs()) {
        AT_ASSERT(o->node() == n);
        AT_ASSERT(i++ == o->offset_);
        check_value(o);
      }
      n->lint();
    }
    void check_block(const Block* b) {
      // Check topological ordering
      AT_ASSERT(b->param_node()->isBefore(*b->nodes().begin()));
      auto curNode = *b->nodes().begin();
      while (curNode != b->return_node()) {
        AT_ASSERT(curNode->isBefore(curNode->next()));
        curNode = curNode->next();
      }

      for (auto input : b->inputs()) {
        check_value(input);
        AT_ASSERT(input->node()->kind_ == prim::Param);
      }

      for (auto n : b->nodes()) {
        AT_ASSERT(n->kind_ != prim::Param);
        AT_ASSERT(n->kind_ != prim::Return);
        check_node(n);
      }

      AT_ASSERT(b->output_->kind() == prim::Return);
      check_node(b->output_);

      // all_nodes
      // - inputs_, output_ and nodes_ are all included in all_nodes
      // - all_nodes does not contain dead nodes??? (likely to be temporarily
      // suspended).  Weaker: all_nodes contains all inputs and returns
      // - only one return node???

      node_set nodes_set(ALL_OF(b->nodes()));
      node_set inputs_set{b->input_};
      node_set output_set{b->output_};
      // TODO: Make a more type safe std::includes wrapper which disallows use
      // on non-ordered containers
      AT_ASSERT(std::includes(ALL_OF(all_nodes_set), ALL_OF(nodes_set)));
      AT_ASSERT(std::includes(ALL_OF(all_nodes_set), ALL_OF(inputs_set)));
      AT_ASSERT(std::includes(ALL_OF(all_nodes_set), ALL_OF(output_set)));

      sum_set.insert(ALL_OF(nodes_set));
      sum_set.insert(ALL_OF(inputs_set));
      sum_set.insert(ALL_OF(output_set));
    }
    void check_graph() {
      node_set all_nodes_set(
          ALL_OF(g.all_nodes)); // NB: all_nodes is *unordered*

      check_block(g.block_);
      for (auto kv : anticipated_uses) {
        AT_ASSERT(kv.second == -1);
      }
      AT_ASSERT(std::includes(ALL_OF(sum_set), ALL_OF(all_nodes_set)));
    }
  };
  LintImpl(*this).check_graph();
}

void Graph::dump() const {
  std::cout << *this << "\n";
}

void LintGraph(std::shared_ptr<Graph>& graph) {
  graph->lint();
}

Block::Block(Graph* graph_, Node* node_)
    : graph_(graph_),
      output_(graph_->create(prim::Return, 0)),
      input_(graph_->create(prim::Param, 0)),
      owning_node_(node_) {
  input_->next() = output_;
  input_->prev() = output_;
  output_->next() = input_;
  output_->prev() = input_;

  graph_->all_blocks.emplace(this);
  output_->owning_block_ = this;
  output_->topo_position_ = kUpperBound;
  input_->owning_block_ = this;
  input_->topo_position_ = kLowerBound;
}

void Block::reIndexTopology() {
  auto curPos = kLowerBound;
  for (auto node : nodes()) {
    AT_ASSERT(curPos <= (kUpperBound - kAppendInterval));
    curPos += kAppendInterval;
    node->topo_position_ = curPos;
  }
}

void Block::cloneFrom(Block* src, std::function<Value*(Value*)> value_map) {
  std::unordered_map<Value*, Value*> local_map;
  auto env = [&](Value* v) {
    auto it = local_map.find(v);
    if (it != local_map.end()) {
      return it->second;
    }
    return value_map(v);
  };

  auto graph = owningGraph();
  for (auto input : src->inputs()) {
    local_map[input] = this->addInput()->copyMetadata(input);
  }

  for (auto node : src->nodes()) {
    auto new_node = this->appendNode(graph->createClone(node, env));
    for (size_t i = 0; i < node->outputs().size(); ++i) {
      auto oo = node->outputs()[i];
      auto no = new_node->outputs()[i];
      local_map[oo] = no;
      no->copyMetadata(oo);
    }
  }
  for (auto output : src->outputs()) {
    this->registerOutput(env(output));
  }
}

void Block::destroy() {
  // we cannot destroy the output because it is used as the sentinel
  // for the nodes() list and has to remain valid for the loop
  output_->removeAllInputs();
  for (auto it = this->nodes().reverse().begin(),
            end = this->nodes().reverse().end();
       it != end;
       ++it) {
    it.destroyCurrent();
  }
  output_->destroy();
  input_->destroy();
  graph_->freeBlock(this);
}

std::shared_ptr<Graph> Graph::copy() {
  auto new_g = std::make_shared<Graph>();
  auto env = [](Value* v) -> Value* {
    AT_ERROR(
        "Graph::copy() encountered a use of a value " + v->debugName() +
        " not in scope. Run lint!");
  };
  new_g->block()->cloneFrom(this->block(), env);
  return new_g;
}

void Block::remapTypes(const std::function<TypePtr(TypePtr)>& type_map) {
  for (Value* input : inputs()) {
    input->setType(type_map(input->type()));
  }
  for (Node* node : nodes()) {
    for (Value* output : node->outputs()) {
      output->setType(type_map(output->type()));
    }
    for (Block* sub_block : node->blocks()) {
      sub_block->remapTypes(type_map);
    }
    for (Symbol name : node->attributeNames()) {
      if (node->kindOf(name) == AttributeKind::g) {
        node->g(name)->remapTypes(type_map);
      } else if (node->kindOf(name) == AttributeKind::gs) {
        for (const auto& g : node->gs(name)) {
          g->remapTypes(type_map);
        }
      }
    }
  }
}

void Graph::remapTypes(const std::function<TypePtr(TypePtr)>& type_map) {
  block()->remapTypes(type_map);
}

void Value::inferTypeFrom(const at::Tensor& output) {
  setType(TensorType::create(output));
}

bool Value::mustBeNone() const {
  return node_->mustBeNone();
}
bool Value::mustNotBeNone() const {
  return node_->kind() != prim::AutogradAdd && type() != NoneType::get() &&
      !type()->cast<OptionalType>();
}

std::string Value::debugNameBase() const {
  std::string name = debugName();
  std::string name_base = name;
  auto last_dot_pos = name.find_last_of('.');
  if (last_dot_pos != std::string::npos && last_dot_pos + 1 != name.size()) {
    if (name.find_first_not_of("0123456789", last_dot_pos + 1) ==
        std::string::npos) {
      name_base = name.substr(0, last_dot_pos);
    }
  }
  return name_base;
}

bool Value::isValidName(const std::string& name) {
  // Empty strings are legal
  if (!name.size()) {
    return true;
  }

  // Numbers are not legal
  if (name.find_first_not_of("0123456789") == std::string::npos) {
    return false;
  }

  return true;
}

Value* Value::setDebugName(const std::string& name) {
  if (!isValidName(name)) {
    throw std::runtime_error("Invalid name: '" + name + "'");
  }

  auto& names = node()->owningGraph()->unique_names_;

  // clear any old name from the map
  if (hasDebugName()) {
    names.erase(unique_name_);
    unique_name_ = "";
  }

  // allow "" to clear the uniquename
  if (name == "") {
    return this;
  }

  // if someone else has this name, then rename the other value
  auto old_owner_of_name = names.find(name);
  if (old_owner_of_name != names.end()) {
    size_t suffix = 1;
    std::string name_base = name;
    auto last_dot_pos = name.find_last_of('.');
    if (last_dot_pos != std::string::npos && last_dot_pos + 1 != name.size()) {
      if (name.find_first_not_of("0123456789", last_dot_pos + 1) ==
          std::string::npos) {
        suffix = std::stoll(name.substr(last_dot_pos + 1));
        name_base = name.substr(0, last_dot_pos);
      }
    }
    std::string replacement_name;
    do {
      std::stringstream ss;
      ss << name_base << "." << suffix++;
      replacement_name = ss.str();
    } while (names.count(replacement_name) > 0);
    old_owner_of_name->second->setDebugName(replacement_name);
  }

  names[name] = this;
  unique_name_ = name;
  return this;
}

Value* Value::copyMetadata(Value* from) {
  setType(from->type());
  if (from->hasDebugName()) {
    setDebugName(from->debugName());
  }
  return this;
}

void Value::replaceFirstUseWith(Value* newValue) {
  AT_ASSERT(owningGraph() == newValue->owningGraph());
  auto u = uses()[0];
  u.user->inputs_[u.offset] = newValue;
  newValue->uses_.push_back(u);
  uses_.erase(uses_.begin());
}

void Value::replaceAllUsesWith(Value* newValue) {
  while (!uses().empty()) {
    replaceFirstUseWith(newValue);
  }
}

size_t findArgument(const FunctionSchema& the_schema, Symbol name) {
  auto name_str = name.toUnqualString();
  for (size_t i = 0; i < the_schema.arguments().size(); ++i) {
    const Argument* arg = &the_schema.arguments()[i];
    if (arg->name() == name_str) {
      return i;
    }
  }
  throw std::runtime_error(
      std::string("Couldn't find an argument called ") + name.toQualString());
}

c10::optional<IValue> Node::get(Symbol name) const {
  return toIValue(namedInput(name));
}

Value* Node::namedInput(Symbol name) const {
  return input(findArgument(schema(), name));
}

bool Node::matches(
    const char* signature_literal,
    at::ArrayRef<Symbol> const_inputs) const {
  if (!sig(signature_literal).matches(this)) {
    return false;
  }
  for (Symbol s : const_inputs) {
    if (!is_constant(s)) {
      return false;
    }
  }
  return true;
}

bool Node::mustBeNone() const {
  // We can statically deduce this Node has returning None if:
  return
      // It's an AutogradZero node, or ...
      kind_ == prim::AutogradZero ||
      // It has only one output and that output is NoneType, or ...
      (outputs().size() == 1 && output()->type() == NoneType::get()) ||
      // It's a constant optional with no value in the attributes.
      (kind_ == prim::Constant && !this->hasAttributes() &&
       output()->type()->cast<OptionalType>());
}

void Node::dump() const {
  std::cout << *this << "\n";
}

const FunctionSchema& Node::schema() const {
  if (op_) {
    return op_->schema();
  }
  return getOperatorFor(this).schema();
}

const FunctionSchema* Node::maybeSchema() const {
  if (auto op = maybeOperator()) {
    return &op->schema();
  }
  return nullptr;
}

const Operator& Node::getOperator() const {
  if (!op_) {
    op_ = &getOperatorFor(this);
  }
  return *op_;
}

const Operator* Node::maybeOperator() const {
  if (!op_) {
    if (auto op = findOperatorFor(this)) {
      op_ = op.get();
    }
  }
  return op_;
}

bool Node::isNondeterministic() const {
  static const OperatorSet nondeterministic_ops = {
      "aten::dropout(Tensor input, float p, bool train) -> Tensor",
      "aten::_fused_dropout(Tensor self, float p, Generator? generator) -> (Tensor, Tensor)",
      "aten::_standard_gamma(Tensor self, Generator? generator) -> Tensor",
      "aten::bernoulli(Tensor self, *, Generator? generator) -> Tensor",
      "aten::bernoulli(Tensor self, float p, *, Generator? generator) -> Tensor",
      "aten::multinomial(Tensor self, int num_samples, bool replacement, *, Generator? generator) -> Tensor",
      "aten::normal(Tensor mean, Tensor std, *, Generator? generator) -> Tensor",
      "aten::normal(float mean, Tensor std, *, Generator? generator) -> Tensor",
      "aten::normal(Tensor mean, float std, *, Generator? generator) -> Tensor",
      "aten::poisson(Tensor self, Generator? generator) -> Tensor",
      "aten::rrelu(Tensor self, Scalar lower, Scalar upper, bool training, Generator? generator) -> Tensor",
      "aten::rrelu_with_noise(Tensor self, Tensor noise, Scalar lower, Scalar upper, bool training, Generator? generator) -> Tensor",
      "aten::rand(int[] size, *, int? dtype, int? layout, Device? device, bool? pin_memory) -> Tensor",
      "aten::rand_like(Tensor self) -> Tensor",
      "aten::rand_like(Tensor self, *, int dtype, int layout, Device device, bool pin_memory) -> Tensor",
      "aten::randint(int high, int[] size, *, int? dtype, int? layout, Device? device, bool? pin_memory) -> Tensor",
      "aten::randint(int low, int high, int[] size, *, int? dtype, int? layout, Device? device, bool? pin_memory) -> Tensor",
      "aten::randint_like(Tensor self, int high) -> Tensor",
      "aten::randint_like(Tensor self, int low, int high) -> Tensor",
      "aten::randint_like(Tensor self, int high, *, int dtype, int layout, Device device, bool pin_memory) -> Tensor",
      "aten::randint_like(Tensor self, int low, int high, *, int dtype, int layout, Device device, bool pin_memory) -> Tensor",
      "aten::randn(int[] size, *, int? dtype, int? layout, Device? device, bool? pin_memory) -> Tensor",
      "aten::randn_like(Tensor self) -> Tensor",
      "aten::randn_like(Tensor self, *, int dtype, int layout, Device device, bool pin_memory) -> Tensor",
      "aten::randperm(int n, *, int? dtype, int? layout, Device? device, bool? pin_memory) -> Tensor"};

  if (nondeterministic_ops.find(this) == nullptr) {
    return false;
  }
  // Dropout with train = False is deterministic
  if (matches("aten::dropout(Tensor input, float p, bool train) -> Tensor") &&
      is_constant(attr::train) && !get<bool>(attr::train).value()) {
    return false;
  }
  return true;
}

bool Node::hasSideEffects() const {
  switch (kind_) {
    case prim::PythonOp:
    case prim::IgnoredPythonOp:
    case prim::Print:
    case prim::RaiseException:
    case prim::SetAttr:
    case aten::warn:
    case aten::save:
    case aten::manual_seed:
    case prim::AddStatValue:
    case prim::TimePoint:
    case prim::CallFunction:
    case prim::CallMethod:
    case prim::BailoutTemplate:
    case prim::profile:
      return true;
  }

  auto op = maybeOperator();
  if (!op) {
    TORCH_INTERNAL_ASSERT(
        kind_.is_prim(),
        "Only prim ops are allowed to not have a registered operator but ",
        kind_.toDisplayString(),
        " doesn't have one either. We don't know if this op has side effects.");
    return false;
  }

  if (kind_.is_prim() || kind_.is_aten()) {
    // TODO There is nothing in the system that relies on aten:: and prim::
    // ops using AliasAnalysisKind::FROM_SCHEMA,
    // AliasAnalysisKind::INTERNAL_SPECIAL_CASE, or
    // AliasAnalysisKind::CONSERVATIVE but this is the intended behavior for all
    // current ops and a good error check. We can consider lifting this
    // constraint later if we have a use case for it.
    TORCH_INTERNAL_ASSERT(
        op->aliasAnalysisKind() == AliasAnalysisKind::INTERNAL_SPECIAL_CASE ||
            op->aliasAnalysisKind() == AliasAnalysisKind::FROM_SCHEMA ||
            op->aliasAnalysisKind() == AliasAnalysisKind::CONSERVATIVE,
        "aten:: and prim:: ops should have AliasAnalysisKind::INTERNAL_SPECIAL_CASE"
        ", AliasAnalysisKind::FROM_SCHEMA or AliasAnalysisKind::CONSERVATIVE but ",
        kind_.toDisplayString(),
        " has ",
        toString(op->aliasAnalysisKind()));
  }

  switch (op->aliasAnalysisKind()) {
    case AliasAnalysisKind::PURE_FUNCTION:
      return false;
    case AliasAnalysisKind::FROM_SCHEMA:
      return false;
    case AliasAnalysisKind::INTERNAL_SPECIAL_CASE:
      return false;
    case AliasAnalysisKind::CONSERVATIVE:
      return true;
  }
  TORCH_INTERNAL_ASSERT(false, "Unhandled AliasAnalysisKind case");
  return false; // silence compiler warning
}

// Assign this node a topological position, to facilitate fast isBefore() and
// isAfter() queries. Must be called right after a node is inserted into the
// node list.
//
// The basic scheme is: assign every node a position (uint64_t).  The common
// case (appending to the end of the graph) is made more efficient by advancing
// a fixed interval past the previous node and placing `this` there. Otherwise,
// assign `this` a position at the midpoint between its prev() and next()
// nodes.
//
// If we ever run out of space (by, e.g. inserting too much in place), we
// reindex by spreading out all the nodes again.
void Node::assignTopoPosition() {
  bool is_first = prev() == owningBlock()->param_node();
  bool is_last = next() == owningBlock()->return_node();

  const auto prevPos = prev()->topo_position_;
  const auto nextPos = next()->topo_position_;

  // Append to the end of the graph
  if (is_last) {
    if (is_first) {
      // the node list is empty, assign the first position
      topo_position_ = kMidPoint;
      return;
    }

    if (prevPos >= (kUpperBound - kAppendInterval)) {
      // we're running off the edge
      owningBlock()->reIndexTopology();
      return;
    }

    topo_position_ = prevPos + kAppendInterval;

    // Prepend to the graph
  } else if (is_first) {
    // next() is the first element in the block list
    if (nextPos <= (kLowerBound + kAppendInterval)) {
      // we're running off the edge
      owningBlock()->reIndexTopology();
      return;
    }
    topo_position_ = nextPos - kAppendInterval;

    // insert between two existing nodes
  } else {
    const auto posBetween = prevPos + (nextPos - prevPos) / 2;
    if (posBetween == prevPos) {
      // There was no room
      owningBlock()->reIndexTopology();
      return;
    }
    topo_position_ = posBetween;
  }
}

Node::Node(Graph* graph_, NodeKind kind_)
    : kind_(kind_),
      graph_(graph_),
      owning_block_(nullptr),
      scope_(graph_->current_scope_),
      op_(nullptr),
      topo_position_(0) {
  graph_->all_nodes.emplace(this);
}

void Node::eraseOutput(size_t i) {
  AT_ASSERT(i < outputs_.size());
  AT_ASSERT(outputs_[i]->uses().empty());
  op_ = nullptr;
  Value* n = outputs_[i];
  outputs_.erase(outputs_.begin() + i);
  owningGraph()->freeValue(n);
  for (size_t j = i; j < outputs_.size(); j++) {
    outputs_[j]->offset_--;
  }
}

Block* Node::addBlock() {
  op_ = nullptr;
  blocks_.push_back(new Block(owningGraph(), this));
  return blocks_.back();
}

void Node::eraseBlock(size_t i) {
  AT_ASSERT(i < blocks_.size());
  op_ = nullptr;
  Block* n = blocks_[i];
  blocks_.erase(blocks_.begin() + i);
  n->destroy();
}

void Node::destroy() {
  while (!outputs().empty()) {
    eraseOutput(outputs().size() - 1);
  }
  while (!blocks().empty()) {
    eraseBlock(blocks().size() - 1);
  }
  removeAllInputs();
  if (inBlockList()) {
    removeFromList();
  }
  graph_->freeNode(this);
}

void Node::cloneFrom(Node* s) {
  source_range_ = s->source_range_;
  if (s->scope_ && !s->scope_->isBlank()) {
    scope_ = s->scope_;
  }
  copyAttributes(*s);
}

void Node::replaceAllUsesWith(Node* n) {
  AT_ASSERT(outputs().size() == n->outputs().size());
  size_t nOutputs = outputs().size();
  for (size_t i = 0; i < nOutputs; i++) {
    outputs()[i]->replaceAllUsesWith(n->outputs()[i]);
  }
}

Value* Node::insertInput(size_t i, Value* value) {
  AT_ASSERT(graph_ == value->owningGraph());
  op_ = nullptr;
  // First we update the offsets for all existing inputs that will reside
  // after the one we're inserting. Concretely, these are the inputs at
  // indices [i, # input). Since we're inserting one input before all of
  // these inputs, increment their use offsets for this value by 1
  for (size_t use_itr = i; use_itr < inputs_.size(); ++use_itr) {
    // See Note [User node does not uniquely identify use]
    auto use = findUseForInput(use_itr);
    use->offset += 1;
  }
  // Insert the actual input at the specified index
  inputs_.insert(inputs_.begin() + i, value);
  // Register the new use of the value we're inserted as an input.
  value->uses_.emplace_back(this, i);
  return value;
}

Value* Node::addInput(Value* value) {
  AT_ASSERT(graph_ == value->owningGraph());
  op_ = nullptr;
  value->uses_.emplace_back(this, inputs_.size());
  inputs_.push_back(value);
  return value;
}

Value* Node::replaceInput(size_t i, Value* newValue) {
  AT_ASSERT(newValue->owningGraph() == graph_);
  op_ = nullptr;
  Value* old = dropInput(i);
  inputs_[i] = newValue;
  newValue->uses_.emplace_back(this, i);
  return old;
}

void Node::replaceInputWith(Value* from, Value* to) {
  AT_ASSERT(from->owningGraph() == graph_);
  AT_ASSERT(to->owningGraph() == graph_);
  op_ = nullptr;
  size_t i = 0;
  for (auto input : inputs()) {
    if (input == from) {
      replaceInput(i, to);
    }
    i++;
  }
}

Value* Node::addOutput() {
  outputs_.push_back(new Value(this, outputs_.size()));
  op_ = nullptr;
  return outputs_.back();
}

Value* Node::insertOutput(size_t i) {
  op_ = nullptr;
  outputs_.insert(outputs_.begin() + i, new Value(this, i));
  for (size_t itr = i + 1; itr < outputs_.size(); ++itr) {
    outputs_[itr]->setOffset(outputs_[itr]->offset() + 1);
  }
  return outputs_.at(i);
}

bool Node::isBeforeOrAfter(const Node* n, MoveSide moveSide) const {
  if (this->owningBlock() == n->owningBlock()) {
    if (moveSide == MoveSide::BEFORE) {
      return this->topo_position_ < n->topo_position_;
    }

    if (moveSide == MoveSide::AFTER) {
      return this->topo_position_ > n->topo_position_;
    }

    AT_ASSERT(this == n);
    return false;
  }

  // These nodes don't share a common block. Traverse the blockchains upward
  // until we find the first common block.
  auto lhs = this;
  while (lhs) {
    AT_ASSERT(lhs->owningBlock());

    auto rhs = n;
    while (rhs) {
      if (!rhs->owningBlock()) {
        break;
      }

      if (lhs->owningBlock() == rhs->owningBlock()) {
        return lhs->isBeforeOrAfter(rhs, moveSide);
      }
      rhs = rhs->owningBlock()->owningNode();
    }

    lhs = lhs->owningBlock()->owningNode();
  }
  // should never reach here, since both nodes are ultimately in the same graph
  AT_ASSERT(false);
}

bool Node::isBefore(const Node* n) const {
  return isBeforeOrAfter(n, MoveSide::BEFORE);
}

bool Node::isAfter(const Node* n) const {
  return isBeforeOrAfter(n, MoveSide::AFTER);
}

Node* Node::insertBefore(Node* n) {
  AT_ASSERT(n->inBlockList());
  insertAfter(n->prev());
  return this;
}

Node* Node::insertAfter(Node* n) {
  AT_ASSERT(!inBlockList() && n->inBlockList());
  AT_ASSERT(n->owningBlock());
  AT_ASSERTM(
      n->kind() != prim::Return,
      "Attempting to insert a Node after the Return node or before the Param node");
  this->owning_block_ = n->owningBlock();
  Node* next = n->next();
  n->next() = this;
  this->prev() = n;
  this->next() = next;
  next->prev() = this;
  assignTopoPosition();
  return this;
}

void Node::moveAfter(Node* n) {
  removeFromList();
  insertAfter(n);
}

void Node::moveBefore(Node* n) {
  removeFromList();
  insertBefore(n);
}

void Node::removeInput(size_t i) {
  op_ = nullptr;
  dropInput(i);
  // everything after this input shifts left,
  // so we need to update their use offsets to match
  for (size_t j = i + 1; j < inputs_.size(); j++) {
    auto it = findUseForInput(j);
    it->offset--;
  }
  inputs_.erase(inputs_.begin() + i);
}

void Node::removeAllInputs() {
  op_ = nullptr;
  for (size_t i = 0; i < inputs().size(); ++i) {
    dropInput(i);
  }
  inputs_.clear();
}

void Node::permuteInputs(const std::vector<size_t>& new_order) {
  op_ = nullptr;
  AT_ASSERT(new_order.size() == inputs_.size());
  std::vector<Value*> new_inputs;
  new_inputs.reserve(new_order.size());
  for (size_t i = 0; i < new_order.size(); ++i) {
    AT_ASSERTM(inputs_.at(new_order[i]) != nullptr, "Repeated index");
    new_inputs.push_back(inputs_.at(new_order[i]));
    auto it = findUseForInput(new_order[i]);
    it->offset = i;
    inputs_.at(new_order[i]) = nullptr;
  }
  inputs_ = std::move(new_inputs);
}

void Node::permuteOutputs(const std::vector<size_t>& new_order) {
  op_ = nullptr;
  AT_ASSERT(new_order.size() == outputs_.size());
  std::vector<Value*> new_outputs;
  new_outputs.reserve(new_order.size());
  for (size_t i = 0; i < new_order.size(); ++i) {
    AT_ASSERTM(outputs_.at(new_order[i]) != nullptr, "Repeated index");
    new_outputs.push_back(outputs_.at(new_order[i]));
    outputs_.at(new_order[i])->setOffset(i);
    outputs_.at(new_order[i]) = nullptr;
  }
  outputs_ = std::move(new_outputs);
}

use_list::iterator Node::findUseForInput(size_t i) {
  auto& input_uses = inputs_[i]->uses_;
  // O(N) on the use list, but unless we get nodes with +100 uses
  // vector traversal still is probably faster than linked list
  auto use_it = std::find(input_uses.begin(), input_uses.end(), Use(this, i));
  AT_ASSERT(use_it != input_uses.end());
  return use_it;
}

Value* Node::dropInput(size_t i) {
  AT_ASSERT(i < inputs_.size());
  auto input_node = inputs_[i];
  auto use_it = findUseForInput(i);
  input_node->uses_.erase(use_it);
  inputs_[i] = nullptr;
  return input_node;
}

void Node::removeFromList() {
  AT_ASSERT(inBlockList());
  this->owning_block_ = nullptr;
  Node* next = this->next();
  Node* prev = this->prev();
  prev->next() = next;
  next->prev() = prev;
  this->next() = nullptr;
  this->prev() = nullptr;
}

inline const SourceRange& fakeRange() {
  static SourceRange range(std::make_shared<Source>(""), 0, 1);
  return range;
}

Value* Graph::insert(
    Symbol opname,
    at::ArrayRef<NamedValue> args,
    at::ArrayRef<NamedValue> kwargs,
    const c10::optional<SourceRange>& range) {
  return script::emitBuiltinCall(
      range.value_or(fakeRange()),
      *this,
      opname,
      c10::nullopt,
      args,
      kwargs,
      /*required=*/true);
}

Node* Graph::create(NodeKind kind, size_t num_outputs) {
  // NB: Node constructor adds node to all_nodes
  auto n = new Node(this, kind);
  for (size_t i = 0; i < num_outputs; i++) {
    n->addOutput();
  }
  return n;
}

Node* Graph::create(
    NodeKind kind,
    ArrayRef<Value*> inputs,
    size_t num_outputs) {
  auto n = create(kind, num_outputs);
  for (auto i : inputs) {
    n->addInput(i);
  }
  return n;
}

Node* Graph::createAutogradZero() {
  return create(prim::AutogradZero);
}

Node* Graph::createNone() {
  Node* n = create(prim::Constant);
  n->output()->setType(NoneType::get());
  return n;
}

Node* Graph::createUninitialized(TypePtr typ) {
  Node* n = create(prim::Uninitialized);
  n->output()->setType(std::move(typ));
  return n;
}

Node* Graph::createWithSubgraph(Symbol kind) {
  auto n = create(kind, 0);
  n->g_(attr::Subgraph, std::make_shared<Graph>(current_scope()));
  return n;
}

Node* Graph::createTuple(
    at::ArrayRef<Value*> values,
    c10::optional<c10::QualifiedName> qualname,
    std::shared_ptr<FunctionSchema> schema) {
  auto types = fmap(values, [](Value* v) { return v->type(); });
  auto tt = TupleType::create(
      std::move(types), std::move(qualname), std::move(schema));
  auto n = create(prim::TupleConstruct, values);
  n->output()->setType(tt);
  return n;
}

Node* Graph::createTupleUnpack(Value* v) {
  TupleTypePtr tt = v->type()->expect<TupleType>();
  auto n = create(prim::TupleUnpack, {v}, 0);
  for (auto& element : tt->elements()) {
    n->addOutput()->setType(element);
  }
  return n;
}

Node* Graph::createTupleIndex(
    Value* tup,
    Value* idx,
    const TypePtr& output_type) {
  auto n = create(prim::TupleIndex, {tup, idx});
  n->output()->setType(output_type);
  return n;
}

Node* Graph::createTupleSlice(Value* tup, int64_t beg, int64_t end) {
  auto n = create(prim::TupleSlice, {tup});
  auto tuple_type = tup->type()->expect<TupleType>();
  n->i_(attr::beg, beg);
  n->i_(attr::end, end);
  std::vector<TypePtr> output_types;
  for (auto i = beg; i < end; ++i) {
    output_types.push_back(tuple_type->elements().at(i));
  }
  auto tt = TupleType::create(std::move(output_types));
  n->output()->setType(tt);
  return n;
}

Node* Graph::createList(const TypePtr& elem_type, at::ArrayRef<Value*> values) {
  auto n = create(prim::ListConstruct, values);
  for (const auto& v : values) {
    TORCH_CHECK(
        v->type()->isSubtypeOf(elem_type),
        "Expected a list element that subtypes '",
        elem_type->python_str(),
        "' but got an element of type '",
        v->type()->python_str(),
        "'");
  }
  n->output()->setType(ListType::create(elem_type));
  return n;
}
Node* Graph::createListUnpack(Value* v, size_t size) {
  ListTypePtr list_type = v->type()->expect<ListType>();
  TypePtr elem_type = list_type->getElementType();
  auto n = create(prim::ListUnpack, {v}, 0);
  for (size_t i = 0; i < size; ++i) {
    n->addOutput()->setType(elem_type);
  }
  return n;
}

Node* Graph::createDict(
    const TypePtr& key_type,
    const TypePtr& value_type,
    at::ArrayRef<Value*> keys,
    at::ArrayRef<Value*> values) {
  AT_ASSERT(keys.size() == values.size());
  auto n = create(prim::DictConstruct, 1);
  for (size_t i = 0; i < keys.size(); ++i) {
    AT_ASSERT(keys[i]->type()->isSubtypeOf(key_type));
    AT_ASSERT(values[i]->type()->isSubtypeOf(value_type));

    n->addInput(keys[i]);
    n->addInput(values[i]);
  }
  n->output()->setType(DictType::create(key_type, value_type));
  return n;
}

Node* Graph::createNumToTensor(Value* value) {
  auto typ = value->type();
  Node* result = create(prim::NumToTensor, {value});
  result->output()->setType(TensorType::fromNumberType(std::move(typ)));
  return result;
}

Node* Graph::createImplicitTensorToNum(const TypePtr& type, Value* value) {
  auto* result = create(prim::ImplicitTensorToNum, {value});
  result->output()->setType(type);
  return result;
}

Node* Graph::createObject(const ClassTypePtr& type) {
  auto result = create(prim::CreateObject);
  result->output()->setType(type);
  return result;
}

Node* Graph::createSetAttr(
    Value* obj,
    const std::string& field,
    Value* newValue) {
  auto n = create(prim::SetAttr, {obj, newValue}, /*num_outputs=*/0);
  n->s_(attr::name, field);
  return n;
}

Node* Graph::createGetAttr(Value* obj, const std::string& field) {
  const auto classType = obj->type()->expect<ClassType>();

  auto n = create(prim::GetAttr, {obj}, /*num_outputs=*/1);
  n->s_(attr::name, field);

  const auto outputType = classType->getAttribute(field);
  n->output()->setType(outputType);
  return n;
}

Node* Graph::createStore(const std::string& name, Value* v) {
  auto n = create(prim::Store, {v}, /*num_outputs*/ 0);
  n->s_(attr::name, name);
  return n;
}

Node* Graph::createLoad(const std::string& name, const TypePtr& type) {
  auto n = create(prim::Load, {}, /*num_outputs*/ 1);
  n->s_(attr::name, name);
  n->output()->setType(type);
  return n;
}

Node* Graph::createIsInstance(
    Value* v,
    at::ArrayRef<TypePtr> types,
    bool is_list,
    bool is_tuple) {
  auto n = create(prim::isinstance, {v}, /*num_outputs*/ 1);
  std::vector<std::string> kinds;
  if (is_list) {
    kinds.push_back("list");
  }
  if (is_tuple) {
    kinds.push_back("tuple");
  }
  n->ss_(attr::kinds, std::move(kinds));
  n->tys_(attr::types, types.vec());
  n->output()->setType(BoolType::get());
  return n;
}

Value* Graph::insertFunctionCall(
    Function* callee,
    const script::MatchedSchema& matched) {
  std::string func_name = callee->name();
  Value* fn_constant = insertNode(create(prim::Constant))
                           ->s_(attr::name, func_name)
                           ->output()
                           ->setType(FunctionType::create(std::move(callee)));
  std::vector<Value*> inputs = {fn_constant};
  inputs.insert(inputs.end(), matched.inputs.begin(), matched.inputs.end());
  Value* result = insertNode(create(prim::CallFunction, inputs))
                      ->output()
                      ->setType(matched.return_types.at(0));
  return result;
}

Value* Graph::insertMethodCall(
    std::string method_name,
    const script::MatchedSchema& matched) {
  Value* result = insertNode(create(prim::CallMethod, matched.inputs))
                      ->s_(attr::name, std::move(method_name))
                      ->output()
                      ->setType(matched.return_types.at(0));
  return result;
}

Node* Graph::createClone(
    Node* n,
    const std::function<Value*(Value*)>& value_map,
    bool copy_blocks) {
  // n can be from a different graph
  Node* r = n->allocNewInstance(this);
  for (auto o : n->outputs()) {
    r->addOutput()->copyMetadata(o);
  }
  r->cloneFrom(n);
  for (auto i : n->inputs()) {
    r->addInput(value_map(i));
  }
  if (copy_blocks) {
    for (auto b : n->blocks()) {
      r->addBlock()->cloneFrom(b, value_map);
    }
  }
  return r;
}

Value* Graph::insertConstant(
    IValue val,
    c10::optional<SourceRange> loc,
    c10::optional<ScopePtr> scope) {
  return jit::insertConstant(
      *this, std::move(val), std::move(loc), std::move(scope));
}

std::string Graph::toString(bool print_source_locations) const {
  std::ostringstream oss;
  print(oss, print_source_locations);
  return oss.str();
}

Graph::~Graph() {
  for (const Node* n : all_nodes) {
    delete n;
  }
  for (const Value* v : all_values) {
    delete v;
  }
  for (const Block* b : all_blocks) {
    delete b;
  }
}

void Graph::freeNode(Node* n) {
  auto it = all_nodes.find(n);
  AT_ASSERT(it != all_nodes.end());
  delete *it;
  all_nodes.erase(it);
}
void Graph::freeValue(Value* v) {
  v->setDebugName("");
  auto it = all_values.find(v);
  AT_ASSERT(it != all_values.end());
  delete *it;
  all_values.erase(it);
}
void Graph::freeBlock(Block* b) {
  auto it = all_blocks.find(b);
  AT_ASSERT(it != all_blocks.end());
  delete *it;
  all_blocks.erase(it);
}

at::ArrayRef<Value*> createTupleUnpack(Value* v) {
  // small peephole optimization to ensure IntArrayRef attributes can still turn
  // into constants e.g. in x.expand([3, 4])
  if (v->node()->kind() == prim::TupleConstruct) {
    return v->node()->inputs();
  }
  auto& g = *v->owningGraph();
  return g.insertNode(g.createTupleUnpack(v))->outputs();
}

std::vector<Value*> inlineCallTo(Node* to_replace, Function* callee) {
  WithInsertPoint guard(to_replace);
  auto new_outputs = insertGraph(
<<<<<<< HEAD
      *to_replace->owningGraph(), *(callee->graph()), to_replace->inputs());
=======
      *to_replace->owningGraph(),
      *(callee->optimized_graph()),
      to_replace->inputs());
>>>>>>> 93af1edb

  const auto& old_outputs = to_replace->outputs();

  AT_ASSERT(new_outputs.size() == old_outputs.size());
  for (size_t i = 0; i < old_outputs.size(); ++i) {
    if (old_outputs[i]->hasDebugName()) {
      new_outputs[i]->setDebugName(old_outputs[i]->debugName());
    }
    old_outputs[i]->replaceAllUsesWith(new_outputs[i]);
  }
  to_replace->destroy();

  return new_outputs;
}

std::vector<Value*> unpackOutputs(const std::vector<Value*>& outputs) {
  std::vector<Value*> new_outputs;
  if (outputs.size() != 1 || outputs.at(0)->type()->kind() != TupleType::Kind) {
    return outputs;
  }

  auto tup = outputs[0];
  for (Value* v : createTupleUnpack(tup)) {
    new_outputs.emplace_back(v);
  }
  // if this was a peephole tuple unpack we can just get rid of
  // the tuple construct here and prevent needing DCE
  if (tup->node()->kind() == prim::TupleConstruct && !tup->node()->hasUses()) {
    tup->node()->destroy();
  }
  return new_outputs;
}

std::vector<Value*> insertGraph(
    Graph& g,
    Graph& callee,
    ArrayRef<Value*> inputs,
    std::unordered_map<Value*, Value*>& value_map) {
  auto value_map_func = [&](Value* v) { return value_map.at(v); };
  AT_ASSERT(callee.inputs().size() == inputs.size());
  for (size_t i = 0; i < inputs.size(); ++i) {
    value_map[callee.inputs()[i]] = inputs[i];
  }
  for (auto* node : callee.nodes()) {
    auto* new_node = g.insertNode(g.createClone(node, value_map_func));
    for (size_t i = 0; i < node->outputs().size(); ++i) {
      value_map[node->outputs()[i]] = new_node->outputs()[i];
    }
  }

  std::vector<Value*> outputs;
  for (auto* output : callee.outputs()) {
    outputs.push_back(value_map_func(output));
  }

  return outputs;
}

std::vector<Value*> insertGraph(
    Graph& g,
    Graph& callee,
    ArrayRef<Value*> inputs) {
  std::unordered_map<Value*, Value*> value_map;
  return insertGraph(g, callee, inputs, value_map);
}

void ProfileOp::cloneFrom(Node* other_) {
  Node::cloneFrom(other_);
  auto other = other_->cast<ProfileOp>();
  this->callback_ = other->getCallback();
}
Node* ProfileOp::allocNewInstance(Graph* g) {
  return new ProfileOp(g, {nullptr});
}

TypePtr NamedValue::type() const {
  if (value_) {
    return value_->type();
  } else {
    return ivalue_.type();
  }
}

constexpr Symbol ProfileOp::Kind;
} // namespace jit
} // namespace torch<|MERGE_RESOLUTION|>--- conflicted
+++ resolved
@@ -1653,13 +1653,9 @@
 std::vector<Value*> inlineCallTo(Node* to_replace, Function* callee) {
   WithInsertPoint guard(to_replace);
   auto new_outputs = insertGraph(
-<<<<<<< HEAD
-      *to_replace->owningGraph(), *(callee->graph()), to_replace->inputs());
-=======
       *to_replace->owningGraph(),
       *(callee->optimized_graph()),
       to_replace->inputs());
->>>>>>> 93af1edb
 
   const auto& old_outputs = to_replace->outputs();
 
