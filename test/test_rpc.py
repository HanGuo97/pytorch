#!/usr/bin/env python3

import sys
import unittest

import torch
import torch.distributed as dist
from common_distributed import MultiProcessTestCase
from common_utils import load_tests, run_tests


# it is used to test python user defined function over rpc
def my_function(a, b, c):
    return a + b + c


# it is used to test python user defined function over rpc
def no_result():
    print("do nothing")


def nested_rpc(dst):
    return dist.rpc(dst, torch.add, args=(torch.ones(2, 2), 1))


def light_rpc():
    return 0


def heavy_rpc(tensor):
    for i in range(1, 100):
        tensor *= i
        tensor /= i + 1
    return 0


# it is used to test python user defined function over rpc
def raise_func():
    raise ValueError("Expected error")


# it is used to test python user defined class and methods over rpc
class my_class:
    def __init__(self, a):
        self.a = a

    def my_instance_method(self, b):
        return self.a + b

    @classmethod
    def my_class_method(cls, d, e):
        return d + e

    @staticmethod
    def my_static_method(f):
        return f > 10


# load_tests from common_utils is used to automatically filter tests for
# sharding on sandcastle. This line silences flake warnings
load_tests = load_tests


if not dist.is_available():
    print("c10d not available, skipping tests")
    sys.exit(0)


def _wrap_with_rpc(func):
    def wrapper(self):
        store = dist.FileStore(self.file.name, self.world_size)
        dist.init_process_group(
            backend="gloo", rank=self.rank, world_size=self.world_size, store=store
        )
        dist.init_rpc("worker{}".format(self.rank))
        func(self)
        dist.join_rpc()

    return wrapper


@unittest.skipIf(
    sys.version_info < (3, 0),
    "Pytorch distributed rpc package " "does not support python2",
)
class RpcTest(MultiProcessTestCase):
    @property
    def world_size(self):
        return 4

    @_wrap_with_rpc
    def test_worker_id(self):
        n = self.rank + 1
        peer_rank = n % self.world_size
        self_worker_id = dist.get_worker_id()
        peer_worker_id = dist.get_worker_id('worker{}'.format(peer_rank))

        self.assertEqual(self_worker_id.name, 'worker{}'.format(self.rank))
        self.assertEqual(peer_worker_id.name, 'worker{}'.format(peer_rank))

    def test_duplicated_names(self):
        store = dist.FileStore(self.file.name, self.world_size)
        dist.init_process_group(backend='gloo', rank=self.rank,
                                world_size=self.world_size, store=store)
        with self.assertRaisesRegex(RuntimeError, "is not unique"):
            dist.init_rpc('duplicated_name')
        dist.join_rpc()

    @_wrap_with_rpc
    def test_add(self):
        n = self.rank + 1
        dst_rank = n % self.world_size
        ret = dist.rpc(
            "worker{}".format(dst_rank),
            torch.add,
            args=(torch.ones(n, n), torch.ones(n, n)),
        )
        self.assertEqual(ret, torch.ones(n, n) * 2)

    @_wrap_with_rpc
    def test_add_with_id(self):
        n = self.rank + 1
        dst_rank = n % self.world_size
        workder_id = dist.get_worker_id('worker{}'.format(dst_rank))

        ret = dist.rpc(workder_id, torch.add,
                       args=(torch.ones(n, n), torch.ones(n, n)))
        self.assertEqual(ret, torch.ones(n, n) * 2)

    @_wrap_with_rpc
    def test_scalar_add(self):
        n = self.rank + 1
        dst_rank = n % self.world_size
        ret = dist.rpc(
            "worker{}".format(dst_rank), torch.add, args=(torch.ones(n, n), n)
        )
        self.assertEqual(ret, (torch.ones(n, n) + n))

    @_wrap_with_rpc
    def test_async_add(self):
        n = self.rank + 1
        dst_rank = n % self.world_size
        fut = dist.rpc(
            "worker{}".format(dst_rank),
            torch.add,
            args=(torch.ones(n, n), torch.ones(n, n)),
            async_call=True,
        )
        self.assertEqual(fut.wait(), torch.ones(n, n) * 2)

    @_wrap_with_rpc
    def test_nonzero(self):
        n = self.rank + 1
        dst_rank = n % self.world_size
        x = torch.ones(self.world_size, self.world_size)
        x[self.rank][self.rank] = 0
        ret = dist.rpc("worker{}".format(dst_rank), torch.nonzero, args=(x,))
        self.assertEqual(ret, x.nonzero())

    @_wrap_with_rpc
    def test_multi_rpc(self):
        dst_rank = (self.rank + 1) % self.world_size
        for i in range(20):
            n = i + self.rank + 1
            ret = dist.rpc(
                "worker{}".format(dst_rank),
                torch.add,
                args=(torch.ones(n, n), torch.ones(n, n)),
            )
            self.assertEqual(ret, torch.ones(n, n) * 2)

    @_wrap_with_rpc
    def test_sync_rpc(self):
        dst_rank = (self.rank + 1) % self.world_size
        for i in range(20):
            dist.sync_rpc()
            n = i + self.rank + 1
            ret1 = dist.rpc(
                "worker{}".format(dst_rank),
                torch.add,
                args=(torch.ones(n, n), torch.ones(n, n)),
            )
            dist.sync_rpc()
            ret2 = dist.rpc(
                "worker{}".format(dst_rank), torch.add, args=(torch.ones(n, n), 2)
            )
            dist.sync_rpc()
            self.assertEqual(ret1, torch.ones(n, n) * 2)
            self.assertEqual(ret2, torch.ones(n, n) * 3)

    @_wrap_with_rpc
    def test_join_rpc(self):
        n = self.rank + 1
        dst_rank = n % self.world_size
        ret = dist.rpc(
            "worker{}".format(dst_rank),
            torch.add,
            args=(torch.ones(n, n), torch.ones(n, n)),
        )
        self.assertEqual(ret, torch.ones(n, n) * 2)
        dist.join_rpc()

        with self.assertRaisesRegex(RuntimeError, "^RPC has not been initialized"):
            dist.rpc(
                "worker{}".format(dst_rank),
                torch.add,
                args=(torch.ones(n, n), torch.ones(n, n)),
            )

        # it's safe to call join_rpc() multiple times
        dist.join_rpc()

    @_wrap_with_rpc
    def test_py_built_in(self):
        n = self.rank + 1
        dst_rank = n % self.world_size
        ret = dist.rpc("worker{}".format(dst_rank), min, args=(n, n + 1, n + 2))
        self.assertEqual(ret, min(n, n + 1, n + 2))

    @_wrap_with_rpc
    def test_py_user_defined(self):
        n = self.rank + 1
        dst_rank = n % self.world_size
        ret = dist.rpc(
            "worker{}".format(dst_rank),
            my_function,
            kwargs={"a": n, "b": n + 1, "c": n + 2},
        )
        self.assertEqual(ret, my_function(n, n + 1, n + 2))

    @_wrap_with_rpc
    def test_py_class_constructor(self):
        n = self.rank + 1
        dst_rank = n % self.world_size
        ret = dist.rpc("worker{}".format(dst_rank), my_class, args=(n,))
        self.assertEqual(ret.a, n)

    @_wrap_with_rpc
    def test_py_class_instance_method(self):
        n = self.rank + 1
        dst_rank = n % self.world_size
        ret = dist.rpc(
            "worker{}".format(dst_rank), my_class(2).my_instance_method, args=(n,)
        )
        self.assertEqual(ret, my_class(2).my_instance_method(n))

    @_wrap_with_rpc
    def test_py_class_method(self):
        n = self.rank + 1
        dst_rank = n % self.world_size
        ret = dist.rpc(
            "worker{}".format(dst_rank), my_class.my_class_method, args=(n, n + 1)
        )
        self.assertEqual(ret, my_class.my_class_method(n, n + 1))

    @_wrap_with_rpc
    def test_py_class_static_method(self):
        n = self.rank + 1
        dst_rank = n % self.world_size
        ret = dist.rpc(
            "worker{}".format(dst_rank), my_class.my_static_method, args=(n + 10,)
        )
        self.assertEqual(ret, my_class.my_static_method(n + 10))

    @_wrap_with_rpc
    def test_py_multi_async_call(self):
        n = self.rank + 1
        dst_rank = n % self.world_size
        dst_worker_id = dist.get_worker_id('worker{}'.format(dst_rank))
        fut1 = dist.rpc(dst_worker_id,
                        my_class.my_static_method,
                        args=(n + 10,),
                        async_call=True)
        fut2 = dist.rpc(dst_worker_id,
                        min,
                        args=(n, n + 1, n + 2),
                        async_call=True)
        self.assertEqual(fut1.wait(), my_class.my_static_method(n + 10))
        self.assertEqual(fut2.wait(), min(n, n + 1, n + 2))

    @_wrap_with_rpc
    def test_py_no_return_result(self):
        n = self.rank + 1
        dst_rank = n % self.world_size
        ret = dist.rpc("worker{}".format(dst_rank), no_result)
        self.assertEqual(ret, no_result())

    @_wrap_with_rpc
    def test_py_function_exception(self):
        n = self.rank + 1
        dst_rank = n % self.world_size
        with self.assertRaisesRegex(Exception, "TypeError"):
            ret = dist.rpc("worker{}".format(dst_rank), no_result, args=(10,))

    @_wrap_with_rpc
    def test_py_raise_in_user_func(self):
        n = self.rank + 1
        dst_rank = n % self.world_size
        fut = dist.rpc("worker{}".format(dst_rank), raise_func, async_call=True)
        with self.assertRaisesRegex(Exception, "ValueError"):
            fut.wait()

    @_wrap_with_rpc
    def test_nested_rpc(self):
        n = self.rank + 1
        dst_rank = n % self.world_size
        ret = dist.rpc(
            "worker{}".format(dst_rank),
            nested_rpc,
            args=("worker{}".format(self.rank),),
        )
        self.assertEqual(ret, torch.ones(2, 2) + 1)

    def _stress_test_rpc(self, f, repeat=1000, args=()):
        import time

        n = self.rank + 1
        dst_rank = n % self.world_size
        futs = []
        tik = time.time()
        for _ in range(repeat):
            fut = dist.rpc("worker{}".format(dst_rank), f, args=args, async_call=True)
            futs.append(fut)

        for fut in futs:
            self.assertEqual(fut.wait(), 0)
        tok = time.time()
        print(
            "Rank {} finished testing {} {} times in {} seconds.".format(
                self.rank, f.__name__, repeat, tok - tik
            )
        )

    @_wrap_with_rpc
    def test_stress_light_rpc(self):
        self._stress_test_rpc(light_rpc)

    @_wrap_with_rpc
    def test_stress_heavy_rpc(self):
        self._stress_test_rpc(heavy_rpc, repeat=20, args=(torch.ones(100, 100),))

<<<<<<< HEAD
    @_wrap_with_rpc
    def test_builtin_remote_ret(self):
        n = self.rank + 1
        dst_rank = n % self.world_size
        rref = dist.remote('worker{}'.format(dst_rank), torch.add,
                           args=(torch.ones(n, n), torch.ones(n, n)))
        self.assertEqual(rref.to_here(), torch.ones(n, n) * 2)

    """
    @_wrap_with_rpc
    def test_multi_builtin_remote_ret(self):
        m = 5
        n = self.rank + 1
        dst_rank = n % self.world_size
        rrefs = []
        expected = []
        for i in range(m):
            n = n + i
            rrefs.append(dist.remote(
                'worker{}'.format(dst_rank),
                torch.add,
                args=(torch.ones(n, n), torch.ones(n, n))
            ))
            expected.append(torch.ones(n, n) * 2)

        for i in range(m):
            self.assertEqual(rrefs[i].to_here(), expected[i])
    """

if __name__ == '__main__':
=======

if __name__ == "__main__":
>>>>>>> eff375c1
    run_tests()<|MERGE_RESOLUTION|>--- conflicted
+++ resolved
@@ -339,7 +339,6 @@
     def test_stress_heavy_rpc(self):
         self._stress_test_rpc(heavy_rpc, repeat=20, args=(torch.ones(100, 100),))
 
-<<<<<<< HEAD
     @_wrap_with_rpc
     def test_builtin_remote_ret(self):
         n = self.rank + 1
@@ -348,7 +347,6 @@
                            args=(torch.ones(n, n), torch.ones(n, n)))
         self.assertEqual(rref.to_here(), torch.ones(n, n) * 2)
 
-    """
     @_wrap_with_rpc
     def test_multi_builtin_remote_ret(self):
         m = 5
@@ -367,11 +365,7 @@
 
         for i in range(m):
             self.assertEqual(rrefs[i].to_here(), expected[i])
-    """
+
 
 if __name__ == '__main__':
-=======
-
-if __name__ == "__main__":
->>>>>>> eff375c1
     run_tests()