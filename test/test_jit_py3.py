from common_utils import run_tests
from jit_utils import JitTestCase
from torch.testing import FileCheck
from typing import NamedTuple, List, Optional, Any
import unittest
import sys
import torch
import torch.nn as nn
import jit_utils

from torch import Tensor

class TestScriptPy3(JitTestCase):
    def test_joined_str(self):
        def func(x):
            hello, test = "Hello", "test"
            print(f"{hello + ' ' + test}, I'm a {test}") # noqa E999
            print(f"format blank")
            hi = 'hi'
            print(f"stuff before {hi}")
            print(f"{hi} stuff after")
            return x + 1

        x = torch.arange(4., requires_grad=True)
        # TODO: Add support for f-strings in string parser frontend
        # self.checkScript(func, [x], optimize=True, capture_output=True)

        with self.capture_stdout() as captured:
            out = func(x)

        scripted = torch.jit.script(func)
        with self.capture_stdout() as captured_script:
            out_script = func(x)

        self.assertAlmostEqual(out, out_script)
        self.assertEqual(captured, captured_script)

    def test_named_tuple(self):
        class FeatureVector(NamedTuple):
            float_features: float
            sequence_features: List[float]
            time_since_first: float

        @torch.jit.script
        def foo(x) -> float:
            fv = FeatureVector(3.0, [3.0], 3.0)  # noqa
            rv = fv.float_features
            for val in fv.sequence_features:
                rv += val
            rv *= fv.time_since_first
            return rv

        self.assertEqual(foo(torch.rand(3, 4)), 18.0)

    @unittest.skipIf(sys.version_info[0] < 3 and sys.version_info[1] < 6, "dict not ordered")
    def test_dict_preserves_order(self):
        def dict_ordering():
            a : Dict[int, int] = {}
            for i in range(1000):
                a[i] = i + 1
            return a

        self.checkScript(dict_ordering, ())
        di = torch.jit.script(dict_ordering)()
        res = list(di.items())
        for i in range(1000):
            key, value = res[i]
            self.assertTrue(key == i and value == i + 1)

    def test_return_named_tuple(self):
        class FeatureVector(NamedTuple):
            float_features: float
            sequence_features: List[float]
            time_since_first: float

        @torch.jit.script
        def foo(x):
            fv = FeatureVector(3.0, [3.0], 3.0)
            return fv

        out = foo(torch.rand(3, 4))
        out = foo(torch.rand(3, 4))
        self.assertEqual(out.float_features, 3.0)
        self.assertEqual(out.sequence_features, [3.0])
        self.assertEqual(out.time_since_first, 3.0)

    def test_named_tuple_slice_unpack(self):
        class MyCoolNamedTuple(NamedTuple):
            a : int
            b : float
            c : List[int]

        @torch.jit.script
        def foo(a : int, b : float, c : List[int]):
            tup = MyCoolNamedTuple(a, b, c)  # noqa
            my_a, my_b, my_c = tup
            return tup[:1], my_a, my_c

        self.assertEqual(foo(3, 3.5, [6]), ((3,), 3, [6]))

    def test_named_tuple_lower(self):
        class MyCoolNamedTuple(NamedTuple):
            a : int
            b : float
            c : List[int]

        @torch.jit.script
        def foo(a : int):
            tup = MyCoolNamedTuple(a, 3.14, [9])  # noqa
            return tup

        FileCheck().check('TupleConstruct').run(foo.graph)
        torch._C._jit_pass_lower_all_tuples(foo.graph)
        FileCheck().check_not('TupleConstruct').run(foo.graph)

    def test_named_tuple_type_annotation(self):
        global MyCoolNamedTuple  # see [local resolution in python]

        class MyCoolNamedTuple(NamedTuple):
            a : int
            b : float
            c : List[int]

        @torch.jit.script
        def foo(x : MyCoolNamedTuple) -> MyCoolNamedTuple:
            return x

        mnt = MyCoolNamedTuple(42, 420.0, [666])
        self.assertEqual(foo(mnt), mnt)

    def test_named_tuple_wrong_types(self):
        class MyCoolNamedTuple(NamedTuple):
            a : int
            b : float
            c : List[int]

        with self.assertRaisesRegex(RuntimeError, "Expected a value of type 'int' for argument 'a'"
                                                  " but instead found type 'str'"):
            @torch.jit.script
            def foo():
                tup = MyCoolNamedTuple('foo', 'bar', 'baz')  # noqa
                return tup

    def test_named_tuple_kwarg_construct(self):
        class MyCoolNamedTuple(NamedTuple):
            a : int
            b : float
            c : List[int]

        @torch.jit.script
        def foo():
            tup = MyCoolNamedTuple(c=[1, 2, 3], b=3.5, a=9)  # noqa
            return tup

        tup = foo()
        self.assertEqual(tup.a, 9)
        self.assertEqual(tup.b, 3.5)
        self.assertEqual(tup.c, [1, 2, 3])

    def test_named_tuple_default_error(self):
        class MyCoolNamedTuple(NamedTuple):
            a : int
            b : float
            c : List[int] = [3, 4, 5]

        with self.assertRaisesRegex(RuntimeError, 'Default values are currently not supported'):
            @torch.jit.script
            def foo():
                tup = MyCoolNamedTuple(c=[1, 2, 3], b=3.5, a=9)  # noqa
                return tup

    @unittest.skipIf(True, "broken while these tests were not in CI")
    def test_named_tuple_serialization(self):
        class MyCoolNamedTuple(NamedTuple):
            a : int
            b : float
            c : List[int]

        class MyMod(torch.jit.ScriptModule):
            @torch.jit.script_method
            def forward(self):
                return MyCoolNamedTuple(3, 3.5, [3, 4, 5])

        mm = MyMod()
        mm.save('foo.zip')
        jit_utils.clear_class_registry()
        loaded = torch.jit.load('foo.zip')

        out = mm()
        out_loaded = loaded()

        for name in ['a', 'b', 'c']:
            self.assertEqual(getattr(out_loaded, name), getattr(out, name))

    def test_type_annotate_py3(self):
        def fn():
            a : List[int] = []
            b : torch.Tensor = torch.ones(2, 2)
            c : Optional[torch.Tensor] = None
            d : Optional[torch.Tensor] = torch.ones(3, 4)
            for _ in range(10):
                a.append(4)
                c = torch.ones(2, 2)
                d = None
            return a, b, c, d

        self.checkScript(fn, ())

        def wrong_type():
            wrong : List[int] = [0.5]
            return wrong

        with self.assertRaisesRegex(RuntimeError, "Lists must contain only a single type"):
            torch.jit.script(wrong_type)

    def test_parser_bug(self):
        def parser_bug(o: Optional[torch.Tensor]):
            pass

    def test_mismatched_annotation(self):
        with self.assertRaisesRegex(RuntimeError, 'annotated with type'):
            @torch.jit.script
            def foo():
                x : str = 4
                return x

    def test_reannotate(self):
        with self.assertRaisesRegex(RuntimeError, 'declare and annotate'):
            @torch.jit.script
            def foo():
                x = 5
                if True:
                    x : Optional[int] = 7


    def test_any_in_class_fails(self):
        class MyCoolNamedTuple(NamedTuple):
            a : Any
            b : float
            c : List[int]
        with self.assertRaisesRegex(RuntimeError, "contains an Any"):
            @torch.jit.script
            def foo():
                return MyCoolNamedTuple(4, 5.5, [3])
            print(foo.graph)

    def test_module_interface(self):
        global OneTwo, OneTwoClass, Foo
        @torch.jit.interface
        class OneTwo(nn.Module):
            def one(self, x, y):
                # type: (Tensor, Tensor) -> Tensor
                pass

            def two(self, x):
                # type: (Tensor) -> Tensor
                pass

            def forward(self, x):
                # type: (Tensor) -> Tensor
                pass

        @torch.jit.interface
        class OneTwoClass(object):
            def one(self, x, y):
                # type: (Tensor, Tensor) -> Tensor
                pass

            def two(self, x):
                # type: (Tensor) -> Tensor
                pass

        class FooMod(nn.Module):
            def one(self, x, y):
                # type: (Tensor, Tensor) -> Tensor
                return x + y

            def two(self, x):
                # type: (Tensor) -> Tensor
                return 2 * x

            def forward(self, x):
                # type: (Tensor) -> Tensor
                return self.one(self.two(x), x)

        class BarMod(nn.Module):
            def one(self, x, y):
                # type: (Tensor, Tensor) -> Tensor
                return x * y

            def two(self, x):
                # type: (Tensor) -> Tensor
                return 2 / x

            def forward(self, x):
                # type: (Tensor) -> Tensor
                return self.two(self.one(x, x))

        def use_module_interface(mod_list, x):
            # type: (List[OneTwo], Tensor) -> Tensor
            return mod_list[0].forward(x) + mod_list[1].forward(x)

        def use_class_interface(mod_list, x):
            # type: (List[OneTwoClass], Tensor) -> Tensor
            return mod_list[0].two(x) + mod_list[1].one(x, x)

        scripted_foo_mod = torch.jit.script(FooMod())
        scripted_bar_mod = torch.jit.script(BarMod())
        self.checkScript(use_module_interface,
                         ([scripted_foo_mod, scripted_bar_mod], torch.rand(3, 4),))
        self.checkScript(use_class_interface,
                         ([scripted_foo_mod, scripted_bar_mod], torch.rand(3, 4),))

        @torch.jit.script
        def as_module_interface(x):
            # type: (OneTwo) -> OneTwo
            return x

        @torch.jit.script
        def as_class_interface(x):
            # type: (OneTwoClass) -> OneTwoClass
            return x

        @torch.jit.script
        class Foo(object):
            def one(self, x, y):
                # type: (Tensor, Tensor) -> Tensor
                return x + y

            def two(self, x):
                # type: (Tensor) -> Tensor
                return 2 * x

            def forward(self, x):
                # type: (Tensor) -> Tensor
                return self.one(self.two(x), x)

        # check class object is not a subtype of module interface
        with self.assertRaisesRegex(RuntimeError, "ScriptModule class can be subtype of module interface"):
            as_module_interface(Foo())

        class WrongMod(nn.Module):
            def two(self, x):
                # type: (int) -> int
                return 2 * x

            def forward(self, x):
                # type: (Tensor) -> Tensor
                return x + torch.randn(3, self.two(3))

        scripted_wrong_mod = torch.jit.script(WrongMod())

        # wrong module that is not compatible with module interface
        with self.assertRaisesRegex(RuntimeError, "is not compatible with interface"):
            as_module_interface(scripted_wrong_mod)

<<<<<<< HEAD
    def test_module_interface_swap(self):
        @torch.jit.interface
        class ModuleInterface(nn.Module):
            def forward(self, input):
                # type: (Tensor) -> Tensor
                pass

        class OrigModule(nn.Module):
            def __init__(self):
                super(OrigModule, self).__init__()

            def forward(self, input):
                # type: (Tensor) -> Tensor
                return input + 5

        class NewModule(nn.Module):
            def __init__(self):
                super(NewModule, self).__init__()

            def forward(self, input):
                # type: (Tensor) -> Tensor
                return input + 1

        class NewModuleWrong(nn.Module):
            def __init__(self):
                super(NewModuleWrong, self).__init__()

            def forward(self, input):
                # type: (int) -> int
                return input + 1

        class TestModule(nn.Module):
            proxy_mod : ModuleInterface

            def __init__(self):
                super(TestModule, self).__init__()
                self.proxy_mod = OrigModule()

            def forward(self, input):
                # type: (Tensor) -> Tensor
                return self.proxy_mod.forward(input)


        scripted_mod = torch.jit.script(TestModule())
        input = torch.randn(3, 4)
        self.assertEqual(scripted_mod(input), input + 5)

        # module swap with the same interface
        scripted_mod.proxy_mod = torch.jit.script(NewModule())
        self.assertEqual(scripted_mod(input), input + 1)

        # module swap with in-compatible interface
        with self.assertRaisesRegex(RuntimeError, "is not compatible with interface"):
            scripted_mod.proxy_mod = torch.jit.script(NewModuleWrong())

        # module swap with non-scripted module
        with self.assertRaisesRegex(RuntimeError, "a ScriptModule with non-scripted module"):
            scripted_mod.proxy_mod = NewModuleWrong()

        # test module swapping with no module interface
        class TestNoModuleInterface(nn.Module):
            def __init__(self):
                super(TestNoModuleInterface, self).__init__()
                self.proxy_mod = OrigModule()

            def forward(self, input):
                # type: (Tensor) -> Tensor
                return self.proxy_mod(input)

        scripted_no_module_interface = torch.jit.script(TestNoModuleInterface())
        # proxy mod is swapped with the new ScriptModule that share the same JIT type, should succeed.
        scripted_no_module_interface.proxy_mod = torch.jit.script(OrigModule())
        # proxy_mod is neither a module interface or have the same JIT type, should fail
        with self.assertRaisesRegex(RuntimeError,
                                    "Expected a value of type '__torch__.OrigModule' for field " +
                                    "'proxy_mod', but found '__torch__.NewModule'"):
            scripted_no_module_interface.proxy_mod = torch.jit.script(NewModule())
=======
        with self.assertRaisesRegex(RuntimeError, "does not support inheritance yet. Please directly"):
            @torch.jit.interface
            class InheritMod(FooMod):
                def three(self, x):
                    # type: (Tensor) -> Tensor
                    return 3 * x

>>>>>>> 7d93f81c

if __name__ == '__main__':
    run_tests()<|MERGE_RESOLUTION|>--- conflicted
+++ resolved
@@ -354,7 +354,13 @@
         with self.assertRaisesRegex(RuntimeError, "is not compatible with interface"):
             as_module_interface(scripted_wrong_mod)
 
-<<<<<<< HEAD
+        with self.assertRaisesRegex(RuntimeError, "does not support inheritance yet. Please directly"):
+            @torch.jit.interface
+            class InheritMod(FooMod):
+                def three(self, x):
+                    # type: (Tensor) -> Tensor
+                    return 3 * x
+
     def test_module_interface_swap(self):
         @torch.jit.interface
         class ModuleInterface(nn.Module):
@@ -432,15 +438,6 @@
                                     "Expected a value of type '__torch__.OrigModule' for field " +
                                     "'proxy_mod', but found '__torch__.NewModule'"):
             scripted_no_module_interface.proxy_mod = torch.jit.script(NewModule())
-=======
-        with self.assertRaisesRegex(RuntimeError, "does not support inheritance yet. Please directly"):
-            @torch.jit.interface
-            class InheritMod(FooMod):
-                def three(self, x):
-                    # type: (Tensor) -> Tensor
-                    return 3 * x
-
->>>>>>> 7d93f81c
 
 if __name__ == '__main__':
     run_tests()