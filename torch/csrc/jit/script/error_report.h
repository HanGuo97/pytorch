--- conflicted
+++ resolved
@@ -22,8 +22,7 @@
 
   const char* what() const noexcept override;
 
-<<<<<<< HEAD
-  struct CallStack {
+  struct CAFFE2_API CallStack {
     // These functions are used to report why a function was being compiled
     // (i.e. what was the call stack of user functions at compilation time that
     // led to this error)
@@ -32,12 +31,6 @@
 
     // Change the range that is relevant for the current function (i.e. after
     // each successful expression compilation, change it to the next expression)
-=======
-  struct CAFFE2_API CallStack {
-    // These functions are used to report why a function was being compiled (i.e.
-    // what was the call stack of user functions at compilation time that led to
-    // this error)
->>>>>>> 87a75bd6
     static void update_pending_range(const SourceRange& range);
   };
 
