--- conflicted
+++ resolved
@@ -2035,7 +2035,41 @@
   }
 }
 
-<<<<<<< HEAD
+TEST_F(ModulesTest, MarginRankingLoss) {
+  {
+    MarginRankingLoss loss;
+    const auto input1 = torch::randn(15) * 10;
+    const auto input2 = torch::randn(15) * 10;
+    const auto target = torch::randn(15).sign();
+    ASSERT_TRUE(torch::allclose(
+      loss->forward(input1, input2, target),
+      (-target * (input1 - input2)).clamp(0).mean()
+    ));
+  }
+  {
+    MarginRankingLoss loss {MarginRankingLossOptions().margin(0.5).reduction(torch::kSum)};
+    const auto input1 = torch::randn(15) * 10;
+    const auto input2 = torch::randn(15) * 10;
+    const auto target = torch::randn(15).sign();
+    const auto margin = 0.5;
+    ASSERT_TRUE(torch::allclose(
+      loss->forward(input1, input2, target),
+      (-target * (input1 - input2) + margin).clamp(0).sum()
+    ));
+  }
+  {
+    MarginRankingLoss loss {MarginRankingLossOptions().margin(0.5).reduction(torch::kMean)};
+    const auto input1 = torch::randn(15) * 10;
+    const auto input2 = torch::randn(15) * 10;
+    const auto target = torch::randn(15).sign();
+    const auto margin = 0.5;
+    ASSERT_TRUE(torch::allclose(
+      loss->forward(input1, input2, target),
+      (-target * (input1 - input2) + margin).clamp(0).mean()
+    ));
+  }
+}
+
 TEST_F(ModulesTest, BCEWithLogitsLoss) {
   using namespace at::Reduction;
   { // test BCE with logits raises if target and input are different size
@@ -2197,41 +2231,6 @@
     )(output, target);
     ASSERT_TRUE(torch::isfinite(out2).all().item<bool>());
   }
-=======
-TEST_F(ModulesTest, MarginRankingLoss) {
-  {
-    MarginRankingLoss loss;
-    const auto input1 = torch::randn(15) * 10;
-    const auto input2 = torch::randn(15) * 10;
-    const auto target = torch::randn(15).sign();
-    ASSERT_TRUE(torch::allclose(
-      loss->forward(input1, input2, target),
-      (-target * (input1 - input2)).clamp(0).mean()
-    ));
-  }
-  {
-    MarginRankingLoss loss {MarginRankingLossOptions().margin(0.5).reduction(torch::kSum)};
-    const auto input1 = torch::randn(15) * 10;
-    const auto input2 = torch::randn(15) * 10;
-    const auto target = torch::randn(15).sign();
-    const auto margin = 0.5;
-    ASSERT_TRUE(torch::allclose(
-      loss->forward(input1, input2, target),
-      (-target * (input1 - input2) + margin).clamp(0).sum()
-    ));
-  }
-  {
-    MarginRankingLoss loss {MarginRankingLossOptions().margin(0.5).reduction(torch::kMean)};
-    const auto input1 = torch::randn(15) * 10;
-    const auto input2 = torch::randn(15) * 10;
-    const auto target = torch::randn(15).sign();
-    const auto margin = 0.5;
-    ASSERT_TRUE(torch::allclose(
-      loss->forward(input1, input2, target),
-      (-target * (input1 - input2) + margin).clamp(0).mean()
-    ));
-  }
->>>>>>> c81aa1fc
 }
 
 TEST_F(ModulesTest, PrettyPrintIdentity) {
