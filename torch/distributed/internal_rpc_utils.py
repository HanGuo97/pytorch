--- conflicted
+++ resolved
@@ -100,6 +100,8 @@
 # Create _internal_rpc_pickler only once to initialize _dispatch_table only once
 _internal_rpc_pickler = _InternalRPCPickler()
 
+def serialize(obj):
+    return _internal_rpc_pickler.serialize(obj)
 
 def run_python_udf_internal(pickled_python_udf, tensors):
     r"""
@@ -114,11 +116,8 @@
         # except str = exception info + traceback string
         except_str = "{}\n{}".format(repr(e), traceback.format_exc())
         result = RemoteException(except_str)
-<<<<<<< HEAD
+    # return _internal_rpc_pickler.serialize(result)
     return result
-=======
-    return _internal_rpc_pickler.serialize(result)
->>>>>>> 2dbcaefd
 
 
 def load_python_udf_result_internal(pickled_python_result, tensors):
