--- conflicted
+++ resolved
@@ -1,4 +1,17 @@
 #include <torch/csrc/distributed/rpc/python_functions.h>
+
+#include <torch/csrc/distributed/rpc/message.h>
+#include <torch/csrc/distributed/rpc/python_remote_call.h>
+#include <torch/csrc/distributed/rpc/python_rpc_handler.h>
+#include <torch/csrc/distributed/rpc/rref_context.h>
+#include <torch/csrc/distributed/rpc/rref.h>
+#include <torch/csrc/distributed/rpc/script_call.h>
+#include <torch/csrc/distributed/rpc/script_remote_call.h>
+#include <torch/csrc/distributed/rpc/script_ret.h>
+
+#include <torch/csrc/jit/pybind_utils.h>
+
+
 
 namespace torch {
 namespace distributed {
@@ -77,15 +90,10 @@
     const std::string& opName,
     const py::args& args,
     const py::kwargs& kwargs) {
+
   Stack stack;
   auto op = match_builtin_op(opName, args, kwargs, stack);
 
-<<<<<<< HEAD
-  if (ret->isOwner()) {
-    AT_ERROR("Does not support remote call to self.");
-  } else {
-    auto userRRefRet = std::dynamic_pointer_cast<UserRRef>(ret);
-=======
   auto& ctx = RRefContext::getInstance();
   if (ctx->getWorkerId() == dst.id_) {
     auto ownerRRef = ctx->createOwnerRRef<IValue>(dst.id_);
@@ -98,31 +106,20 @@
             ownerRRef->id().toIValue()
         ).toMessage()
     );
-    return ownerRRef;
+    return PyRRef(ownerRRef);
   } else {
-    auto userRRef = ctx->createUserRRef(dst.id_);
->>>>>>> 2fc6c25a
+    auto userRRef = ctx->createUserRRef<IValue>(dst.id_);
     agent.send(
         dst,
         ScriptRemoteCall(
             op,
             std::move(stack),
-<<<<<<< HEAD
-            userRRefRet->id().toIValue(),
-            userRRefRet->forkId().toIValue()
-        ).toMessage()
-    );
-  }
-
-  return PyRRef(ret);
-=======
             userRRef->id().toIValue(),
             userRRef->forkId().toIValue()
         ).toMessage()
     );
-    return userRRef;
+    return PyRRef(userRRef);
   }
->>>>>>> 2fc6c25a
 }
 
 std::shared_ptr<FutureMessage> py_rpc_python_udf(
@@ -138,6 +135,37 @@
                             MessageType::PYTHON_CALL));
 }
 
+PyRRef py_remote_python_udf(
+    RpcAgent& agent,
+    const WorkerId& dst,
+    const std::string& pickledPythonUDF) {
+
+  auto& ctx = RRefContext::getInstance();
+  if (ctx->getWorkerId() == dst.id_) {
+    auto ownerRRef = ctx->createOwnerRRef<py::object>(dst.id_);
+    agent.send(
+        dst,
+        PythonRemoteCall(
+            pickledPythonUDF,
+            ownerRRef->id().toIValue(),
+            ownerRRef->id().toIValue()
+        ).toMessage()
+    );
+    return PyRRef(ownerRRef);
+  } else {
+    auto userRRef = ctx->createUserRRef<py::object>(dst.id_);
+    agent.send(
+        dst,
+        PythonRemoteCall(
+            pickledPythonUDF,
+            userRRef->id().toIValue(),
+            userRRef->forkId().toIValue()
+        ).toMessage()
+    );
+    return PyRRef(userRRef);
+  }
+}
+
 } // namespace rpc
 } // namespace distributed
 } // namespace torch