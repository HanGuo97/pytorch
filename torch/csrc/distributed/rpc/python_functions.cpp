#include <torch/csrc/distributed/rpc/python_functions.h>

#include <torch/csrc/distributed/rpc/message.h>
#include <torch/csrc/distributed/rpc/python_remote_call.h>
#include <torch/csrc/distributed/rpc/python_rpc_handler.h>
#include <torch/csrc/distributed/rpc/rref.h>
#include <torch/csrc/distributed/rpc/rref_context.h>
#include <torch/csrc/distributed/rpc/rref_proto.h>
#include <torch/csrc/distributed/rpc/script_call.h>
#include <torch/csrc/distributed/rpc/script_remote_call.h>
#include <torch/csrc/distributed/rpc/script_ret.h>

#include <torch/csrc/jit/pybind_utils.h>

namespace torch {
namespace distributed {
namespace rpc {

namespace {

std::shared_ptr<Operator> matchBuiltinOp(
    const std::string& opName,
    const py::args& args,
    const py::kwargs& kwargs,
    Stack& stack) {
  Symbol symbol = Symbol::fromQualString(opName);
  if (symbol.is_aten()) {
    for (const auto& op : torch::jit::getAllOperatorsFor(symbol)) {
      try {
        // FIXME: This is temporary solution. We should at least refactor
        // ``createStackForSchema`` to avoid throwing an error.
        stack = torch::jit::createStackForSchema(
            op->schema(), args, kwargs, c10::nullopt);

      } catch (std::runtime_error& e) {
        VLOG(1) << "Couldn't match schema: " << op->schema()
                << " to args: " << args << " and kwargs: " << kwargs
                << ", reason: " << e.what();
        continue;
      }

      // Found the right op!
      return op;
    }
  }

  AT_ERROR(
      "Failed to match operator name ",
      opName,
      " and arguments "
      "(args: ",
      args,
      ", kwargs: ",
      kwargs,
      ") to a builtin operator");
}

void finishAcceptUserRRef(const Message& message) {
  RRefContext::handleException(message);
  RemoteRet rr = RemoteRet::fromMessage(message);
  auto& ctx = RRefContext::getInstance();
  ctx->delPendingUser(rr.forkId());
}

} // namespace

py::object toPyObj(const Message& message) {
  switch (message.type()) {
    case MessageType::SCRIPT_RET: {
      ScriptRet ret = ScriptRet::fromMessage(message);
      Stack stack;
      stack.push_back(ret.value());
<<<<<<< HEAD
      AutoGIL ag;
      return torch::jit::createPyObjectForStack(std::move(stack));
=======
      {
        AutoGIL ag;
        // The createPyObjectForStack does not acquire GIL, but creating a new
        // py::object requires GIL.
        return torch::jit::createPyObjectForStack(std::move(stack));
      }
>>>>>>> 8535edd2
    }
    case MessageType::PYTHON_RET: {
      return PythonRpcHandler::getInstance().loadPythonUDFResult(message);
    }
    case MessageType::EXCEPTION: {
      std::string err(message.payload().begin(), message.payload().end());
      throw std::runtime_error(err);
    }
    default: {
      AT_ERROR("Unrecognized response message type ", message.type());
    }
  }
}

std::shared_ptr<FutureMessage> pyRpcBuiltin(
    RpcAgent& agent,
    const WorkerInfo& dst,
    const std::string& opName,
    const py::args& args,
    const py::kwargs& kwargs) {
  Stack stack;
  auto op = matchBuiltinOp(opName, args, kwargs, stack);
  return agent.send(dst, ScriptCall(op, std::move(stack)).toMessage());
}

PyRRef pyRemoteBuiltin(
    RpcAgent& agent,
    const WorkerInfo& dst,
    const std::string& opName,
    const py::args& args,
    const py::kwargs& kwargs) {
  Stack stack;
  auto op = matchBuiltinOp(opName, args, kwargs, stack);

  auto& ctx = RRefContext::getInstance();
  // TODO: support creaing RRefs on a local object.
  TORCH_INTERNAL_ASSERT(
      ctx->getWorkerId() != dst.id_,
      "Does not support creating RRef on self yet.");
  auto userRRef = ctx->createUserRRef<IValue>(dst.id_);
  auto fm = agent.send(
      dst,
      ScriptRemoteCall(
          op, std::move(stack), userRRef->rrefId(), userRRef->forkId())
          .toMessage());

  ctx->addPendingUser(userRRef->forkId(), userRRef);
  fm->addCallback(finishAcceptUserRRef);
  return PyRRef(userRRef);
}

std::shared_ptr<FutureMessage> pyRpcPythonUdf(
    RpcAgent& agent,
    const WorkerInfo& dst,
    const std::string& pickledPythonUDF) {
  std::vector<char> data(pickledPythonUDF.begin(), pickledPythonUDF.end());
  std::vector<torch::Tensor> tensor_table;

  return agent.send(
      dst,
      Message(
          std::move(data), std::move(tensor_table), MessageType::PYTHON_CALL));
}

PyRRef pyRemotePythonUdf(
    RpcAgent& agent,
    const WorkerInfo& dst,
    const std::string& pickledPythonUDF) {
  auto& ctx = RRefContext::getInstance();
  // TODO: support creaing RRefs on a local object.
  TORCH_INTERNAL_ASSERT(
      ctx->getWorkerId() != dst.id_,
      "Does not support creating RRef on self yet.");
  auto userRRef = ctx->createUserRRef<py::object>(dst.id_);
  auto fm = agent.send(
      dst,
      PythonRemoteCall(
          pickledPythonUDF,
          userRRef->rrefId().toIValue(),
          userRRef->forkId().toIValue())
          .toMessage());

  ctx->addPendingUser(userRRef->forkId(), userRRef);
  fm->addCallback(finishAcceptUserRRef);
  return PyRRef(userRRef);
}

} // namespace rpc
} // namespace distributed
} // namespace torch<|MERGE_RESOLUTION|>--- conflicted
+++ resolved
@@ -70,17 +70,12 @@
       ScriptRet ret = ScriptRet::fromMessage(message);
       Stack stack;
       stack.push_back(ret.value());
-<<<<<<< HEAD
-      AutoGIL ag;
-      return torch::jit::createPyObjectForStack(std::move(stack));
-=======
       {
         AutoGIL ag;
         // The createPyObjectForStack does not acquire GIL, but creating a new
         // py::object requires GIL.
         return torch::jit::createPyObjectForStack(std::move(stack));
       }
->>>>>>> 8535edd2
     }
     case MessageType::PYTHON_RET: {
       return PythonRpcHandler::getInstance().loadPythonUDFResult(message);
