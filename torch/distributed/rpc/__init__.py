from __future__ import absolute_import, division, print_function, unicode_literals

import sys

from .backend_registry import *  # noqa: F401


if sys.version_info >= (3, 0):
    from . import api
    from .api import _init_rpc
    from .api import *  # noqa: F401
    import torch.distributed.autograd

<<<<<<< HEAD
    def init_model_parallel(self_name,
                            backend=RpcBackend.PROCESS_GROUP,
                            self_rank=-1,
                            init_method=None,
                            num_send_recv_threads=4, rpc_timeout=100):
=======
    def init_model_parallel(
        self_name,
        backend=RpcBackend.PROCESS_GROUP,
        init_method=None,
        self_rank=-1,
        worker_name_to_id=None,
        num_send_recv_threads=4,
    ):
>>>>>>> 60a1efe1
        r"""
        Initializes model parallel primitives such as the local rpc agent
        and distributed autograd.

        Initializes the local RPC agent which immediately makes the current
        process ready to send and receive RPCs. The caller needs to make
        sure the specified backend is properly intialized before calling
        this method. For example, to use ``pg`` (ProcessGroup) backend,
        ``init_process_group`` must be invoked prior to this method.

        Arguments:
            backend (Enum): type of RPC backend implementation.
                        Currently, process group backend is the only
                        available backend implementation. (default:
                        ``RpcBackend.PROCESS_GROUP``).
            self_name (str): a globally unique name of this node. (e.g.,
                        ``Trainer3``, ``ParameterServer2``, ``Master``,
                        ``Worker1``) Name can only contain number, alphabet,
                        underscore, and/or dash, and must be shorter than
                        128 characters.
            self_rank (int): a globally unique id/rank of this node.
            init_method(str): backend specific init arguments.
            num_send_recv_threads(int): Number of threads for send/recv work.
        """
<<<<<<< HEAD
        _init_rpc(backend, self_name, self_rank, init_method, num_send_recv_threads, rpc_timeout)
        from .api import _agent
        torch.distributed.autograd._init(_agent.get_worker_info().id)
=======
        # Initialize RPC.
        _init_rpc(
            backend,
            init_method,
            self_name,
            self_rank,
            worker_name_to_id,
            num_send_recv_threads,
        )
        # Initialize Autograd.
        torch.distributed.autograd._init(api._agent.get_worker_info().id)
>>>>>>> 60a1efe1
<|MERGE_RESOLUTION|>--- conflicted
+++ resolved
@@ -11,13 +11,6 @@
     from .api import *  # noqa: F401
     import torch.distributed.autograd
 
-<<<<<<< HEAD
-    def init_model_parallel(self_name,
-                            backend=RpcBackend.PROCESS_GROUP,
-                            self_rank=-1,
-                            init_method=None,
-                            num_send_recv_threads=4, rpc_timeout=100):
-=======
     def init_model_parallel(
         self_name,
         backend=RpcBackend.PROCESS_GROUP,
@@ -25,8 +18,8 @@
         self_rank=-1,
         worker_name_to_id=None,
         num_send_recv_threads=4,
+        rpc_timeout=100
     ):
->>>>>>> 60a1efe1
         r"""
         Initializes model parallel primitives such as the local rpc agent
         and distributed autograd.
@@ -51,11 +44,6 @@
             init_method(str): backend specific init arguments.
             num_send_recv_threads(int): Number of threads for send/recv work.
         """
-<<<<<<< HEAD
-        _init_rpc(backend, self_name, self_rank, init_method, num_send_recv_threads, rpc_timeout)
-        from .api import _agent
-        torch.distributed.autograd._init(_agent.get_worker_info().id)
-=======
         # Initialize RPC.
         _init_rpc(
             backend,
@@ -64,7 +52,7 @@
             self_rank,
             worker_name_to_id,
             num_send_recv_threads,
+            rpc_timeout
         )
         # Initialize Autograd.
-        torch.distributed.autograd._init(api._agent.get_worker_info().id)
->>>>>>> 60a1efe1
+        torch.distributed.autograd._init(api._agent.get_worker_info().id)