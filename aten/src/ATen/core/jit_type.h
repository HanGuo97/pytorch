#pragma once

#include <ATen/core/TensorBody.h>
#include <ATen/core/functional.h>
#include <ATen/core/interned_strings.h>
#include <ATen/core/ivalue.h>
#include <ATen/core/qualified_name.h>
#include <c10/util/TypeList.h>

#include <c10/util/Optional.h>

#include <iostream>
#include <memory>
#include <type_traits>
#include <array>

struct ClassType;
namespace torch {
namespace jit {
struct Function;
namespace script {
struct CompilationUnit;
}
} // namespace jit
} // namespace torch

namespace c10 {

struct FunctionSchema;
using OptNameList = c10::optional<std::vector<std::string>>;

#define C10_FORALL_TYPES(_) \
  _(AnyType)                \
  _(TensorType)             \
  _(TupleType)              \
  _(ListType)               \
  _(DictType)               \
  _(NumberType)             \
  _(FloatType)              \
  _(FutureType)             \
  _(IntType)                \
  _(NoneType)               \
  _(StringType)             \
  _(GeneratorType)          \
  _(BoolType)               \
  _(OptionalType)           \
  _(VarType)                \
  _(DeviceObjType)          \
  _(FunctionType)           \
  _(ClassType)              \
  _(CapsuleType)            \
  _(InterfaceType)

enum class TypeKind {
#define DEFINE_TYPE(T) T,
  C10_FORALL_TYPES(DEFINE_TYPE)
#undef DEFINE_TYPE
};

CAFFE2_API const char* typeKindToString(TypeKind kind);

struct Type;
using TypePtr = std::shared_ptr<Type>;

struct CAFFE2_API Type : std::enable_shared_from_this<Type> {
 private:
  TypeKind kind_;

 protected:
  Type(TypeKind kind) : kind_(kind) {}

 public:
  virtual bool operator==(const Type& rhs) const = 0;

  // subtyping relation. By default, we return true for the case
  // when the type is exactly equal or if this <: T where rhs = Optional[T]

  // if this returns false and the why_not stream is non-null, it contains
  // additional details that describe why this is not a subtype of 'rhs'.
  // This additional information should only contain details that are not obvious
  // from the python_str() that describes the type. For instance it is clear that `int <: str` is false
  // but not clear why `Foo <: InterfaceBar` might be false.
  virtual bool isSubtypeOfExt(const TypePtr rhs, std::ostream* why_not) const;
  virtual bool is_module() const;
  bool isSubtypeOf(const TypePtr rhs) const {
    return isSubtypeOfExt(rhs, nullptr);
  }

  // How this type will appear in FunctionSchema declarations
  virtual std::string str() const = 0;

  // How this type will appear as if it were a type annotation in Python
  // which is sometimes different than how it appears in declarations (e.g.
  // int[] vs List[int])
  virtual std::string python_str() const {
    return str();
  }

  TypeKind kind() const {
    return kind_;
  }

  virtual bool requires_grad() const {
    for (const auto& ct : containedTypes()) {
      if (ct->requires_grad()) {
        return true;
      }
    }
    return false;
  }

  // Dynamically cast this object to the subclass indicated by the
  // template variable, returning nullptr if the cast is invalid.
  template <typename T>
  std::shared_ptr<T> cast() {
    if (T::Kind == kind()) {
      return std::static_pointer_cast<T>(shared_from_this());
    }
    return nullptr;
  }
  template <typename T>
  std::shared_ptr<const T> cast() const {
    if (T::Kind == kind()) {
      return std::static_pointer_cast<const T>(shared_from_this());
    }
    return nullptr;
  }
  template <typename T>
  std::shared_ptr<T> expect() {
    auto r = cast<T>();
    AT_ASSERT(r);
    return r;
  }
  template <typename T>
  std::shared_ptr<const T> expect() const {
    auto r = cast<const T>();
    AT_ASSERT(r);
    return r;
  }
  virtual ~Type() = default;
  virtual bool hasFreeVariables() const {
    return false;
  }
  // list of types this type contains, e.g. for a List then element type of a
  // list for a tuple, the types of the tuple elements
  virtual at::ArrayRef<TypePtr> containedTypes() const {
    return {};
  }
  // create a new version of this type, replacing its contained types with
  // contained_types
  TypePtr withContained(std::vector<TypePtr> contained_types) {
    auto current_contained = containedTypes();
    AT_ASSERT(current_contained.size() == contained_types.size());
    if (current_contained.equals(contained_types)) {
      return shared_from_this();
    }
    return createWithContained(std::move(contained_types));
  }
  // per-type constructor, you only need to override this if the
  // containedTypes() is not empty
  virtual TypePtr createWithContained(
      std::vector<TypePtr> contained_types) const {
    AT_ERROR(
        "type with contained types did not overload createWithContained: ",
        str());
  }
};

struct AnyType;
using AnyTypePtr = std::shared_ptr<AnyType>;
// Any is the top of the type hierarchy, all other types are subtypes
// T <: Any, forall T
struct CAFFE2_API AnyType : public Type {
  static AnyTypePtr create() {
    return AnyTypePtr(
        new AnyType()); // NOLINT(modernize-make-shared)
  }
  bool operator==(const Type& rhs) const override {
    return rhs.kind() == kind();
  }
  std::string str() const override {
    return "Any";
  }
  static const TypeKind Kind = TypeKind::AnyType;
  // global singleton
  static AnyTypePtr get();

 private:
  AnyType() : Type(TypeKind::AnyType) {}
};

inline std::string toString(TypePtr typePtr) {
  return typePtr->str();
}

inline bool operator!=(const Type& lhs, const Type& rhs) {
  return !(lhs == rhs);
}

// common base for all types that have a single sub element
// e.g. Future[T], Option[T], List[T]
template <TypeKind K, typename T>
struct SingleElementType : public Type {
  static const TypeKind Kind = K;

  TypePtr getElementType() const {
    return elem;
  }

  bool hasFreeVariables() const override {
    return getElementType()->hasFreeVariables();
  }

  at::ArrayRef<TypePtr> containedTypes() const override {
    return elem;
  }

  bool operator==(const Type& rhs) const override {
    if (auto rhs_ = rhs.cast<T>()) {
      return *getElementType() == *rhs_->getElementType();
    }
    return false;
  }

 protected:
  SingleElementType(TypePtr elem) : Type(Kind), elem(std::move(elem)) {}

 private:
  TypePtr elem;
};

struct OptionalType;
using OptionalTypePtr = std::shared_ptr<OptionalType>;
// This type represents an optional type, for each element type.
// Optional[T] can accept both T and None(nullopt in C++)
// Subtype hierarchy for Optional:
// 1. Optional[T] <: Optional[R] iff T <: R
// 2. T <: Optional[R] if T <: R
// 3. None <: Optional[T] for all T
struct CAFFE2_API OptionalType
    : public SingleElementType<TypeKind::OptionalType, OptionalType> {
  static OptionalTypePtr create(TypePtr element) {
    // Optional is a union of [None, T], so Optional[[Optional[T]]] ->
    // Optional[T]
    if (auto opt_ptr = element->cast<OptionalType>()) {
      return opt_ptr;
    }
    return OptionalTypePtr(
        new OptionalType(std::move(element))); // NOLINT(modernize-make-shared)
  }

  std::string str() const override {
    std::stringstream ss;
    ss << getElementType()->str() << "?";
    return ss.str();
  }
  std::string python_str() const override {
    std::stringstream ss;
    ss << "Optional[" << getElementType()->python_str() << "]";
    return ss.str();
  }

  TypePtr createWithContained(
      std::vector<TypePtr> contained_types) const override {
    AT_ASSERT(contained_types.size() == 1);
    return create(contained_types[0]);
  }

  bool isSubtypeOfExt(const TypePtr rhs, std::ostream* why_not) const override {
    if (Type::isSubtypeOfExt(rhs, why_not)) {
      return true;
    }
    if (auto rhs_ = rhs->cast<OptionalType>()) {
      return getElementType()->isSubtypeOfExt(rhs_->getElementType(), why_not);
    }
    return false;
  }
  // common cast Optional[Tensor] for undefined tensor type
  static OptionalTypePtr ofTensor();

 private:
  OptionalType(TypePtr elem) : SingleElementType(elem) {}
};

template <typename T>
inline c10::optional<T> merge_primitive(
    const c10::optional<T>& a,
    const c10::optional<T>& b) {
  if (a.has_value() && b.has_value() && a.value() == b.value()) {
    return a;
  }
  return c10::optional<T>{};
}

// `VaryingShape` tracks if individual dimensions or a rank vary across
// profiled runs. A *varying* or *dynamic* dimension is expressed as
// an empty c10::optional in `sizes_`. If a rank is dynamic, the entire
// `sizes_` becomes the empty optional.
struct CAFFE2_API VaryingShape {
  using ListOfOptionalInts = std::vector<c10::optional<int64_t>>;
  VaryingShape(const std::vector<int64_t>& vec)
      : VaryingShape(ListOfOptionalInts(vec.begin(), vec.end())) {}

  VaryingShape(c10::ArrayRef<int64_t> vec)
      : VaryingShape(ListOfOptionalInts(vec.begin(), vec.end())){}

  VaryingShape(c10::optional<size_t> size = c10::nullopt) : dims_(c10::nullopt) {
    if (size) {
      dims_ = ListOfOptionalInts(*size);
    }
  }

  VaryingShape(ListOfOptionalInts dims)
  : dims_(std::move(dims)) {}

  VaryingShape(size_t size) : VaryingShape(c10::optional<size_t>(size)) {}

  bool operator==(const VaryingShape& other) const {
    return dims_ == other.dims_;
  }

  const c10::optional<int64_t>& operator[](int i) const {
    if (!dims_) {
      throw std::runtime_error("Rank isn't fixed");
    }
    return (*dims_).at(i);
  }

  c10::optional<size_t> size() const {
    if (!dims_) {
      return c10::nullopt;
    }
    const auto& dims = dims_.value();
    return dims.size();
  }

  const c10::optional<ListOfOptionalInts>& sizes() const {
    return dims_;
  }

  VaryingShape merge(const VaryingShape& other) const;

  c10::optional<std::vector<int64_t>> concrete_sizes() const {
    if (!dims_) {
      return c10::nullopt;
    }
    std::vector<int64_t> sizes;
    for (auto d : *dims_) {
      if (!d) {
        return c10::nullopt;
      }
      sizes.push_back(d.value());
    }
    return sizes;
  }

  bool isComplete() const {
    if (!dims_) {
      return false;
    }
    for (auto d : *dims_) {
      if(!d) {
        return false;
      }
    }
    return true;
  }

 private:
  c10::optional<ListOfOptionalInts> dims_;
};

using VaryingStrides = VaryingShape;

struct TensorType;
using TensorTypePtr = std::shared_ptr<TensorType>;
// This type represents a single Tensor with a specific size
struct CAFFE2_API TensorType : public Type {
  static TensorTypePtr create(const at::Tensor& t) {
    return TensorTypePtr(new TensorType(t));
  }

  static TensorTypePtr create(c10::optional<at::ScalarType> scalar_type,
                              c10::optional<Device> device,
                              const VaryingShape &sizes,
                              const VaryingStrides &strides,
                              c10::optional<bool> requires_grad,
                              c10::optional<bool> undefined = false) {
    return TensorTypePtr(new TensorType(scalar_type, device, sizes, strides,
                                        requires_grad, undefined));
  }

  static TensorTypePtr create(
      c10::optional<at::ScalarType> scalar_type,
      c10::optional<Device> device,
      c10::optional<size_t> dim,
      c10::optional<bool> requires_grad) {
    return TensorType::create(
        scalar_type,
        device,
        VaryingShape(dim),
        VaryingShape(dim),
        requires_grad);
  }

  // overloaded create variadic template argument as it could not distinguish
  // initializer list
  static TensorTypePtr createContiguous(
      at::ScalarType scalar_type,
      at::Device device,
      at::IntArrayRef sizes) {
    return create(
        scalar_type,
        device,
        VaryingShape(sizes),
        VaryingShape(contiguousStridesOf(sizes)),
        c10::nullopt);
  }
  static TensorTypePtr create(
      at::ScalarType scalar_type,
      at::Device device,
      at::IntArrayRef sizes,
      at::IntArrayRef strides) {
    return create(
        scalar_type,
        device,
        VaryingShape(sizes),
        c10::VaryingShape(strides),
        c10::nullopt);
  }
  static TypePtr fromNumberType(TypePtr typ);
  static TypePtr fromBoolType();

  c10::optional<size_t> dim() const {
    return sizes().size();
  }

  const VaryingShape& sizes() const {
    return sizes_;
  }
  const VaryingStrides& strides() const {
    return strides_;
  }
  c10::optional<at::Device> device() const {
    return device_;
  }
  c10::optional<at::ScalarType> scalarType() const {
    return scalar_type_;
  }
  c10::optional<bool> requiresGrad() const {
    return requires_grad_;
  }
  bool requires_grad() const override {
    return requires_grad_ ? *requires_grad_ : true;
  }


  bool operator==(const Type& rhs) const override {
    if (rhs.kind() != kind()) {
      return false;
    }

    auto rt = rhs.expect<TensorType>();
    return scalar_type_ == rt->scalarType() && sizes() == rt->sizes() &&
           strides() == rt->strides() && device() == rt->device() &&
           requiresGrad() == rt->requiresGrad() &&
           undefined() == rt->undefined();
  }
  bool isSubtypeOfExt(const TypePtr rhs, std::ostream* why_not) const override;

  std::string str() const override;

  c10::optional<size_t> numel() const {
    size_t prod = 1;
    const auto& shape = sizes();

    for (size_t i = 0; i < shape.size(); i++) {
      if (!shape[i]) {
        return c10::optional<size_t>{};
      }
      prod *= shape[i].value();
    }
    return prod;
  }

  TensorTypePtr withRequiresGrad(c10::optional<bool> s) {
    auto copy = clone();
    copy->requires_grad_ = s;
    return copy;
  }

  TensorTypePtr withScalarType(c10::optional<ScalarType> st) {
    auto copy = clone();
    copy->scalar_type_ = st;
    return copy;
  }


  TensorTypePtr withDim(c10::optional<size_t> d) {
    auto copy = clone();
    copy->sizes_ = VaryingShape(d);
    copy->strides_ = VaryingShape(d);
    return copy;
  }

  TensorTypePtr withSizesStrides(
      at::IntArrayRef sizes,
      at::IntArrayRef strides) const {
    auto cloned = clone();
    cloned->sizes_ = VaryingShape(sizes);
    cloned->strides_ = VaryingStrides(strides);
    return cloned;
  }

  TensorTypePtr withSizes(at::IntArrayRef sizes) const {
    return withSizesStrides(
        sizes, contiguousStridesOf(sizes));
  }

  TensorTypePtr dimensionedOnly() const {
    auto copy = clone();
    copy->sizes_ = VaryingShape(sizes().size());
    copy->strides_ = VaryingShape(sizes().size());
    return copy;
  }

  TensorTypePtr contiguous() const {
    auto cloned = clone();
    if (auto concrete_sizes = sizes().concrete_sizes()) {
      cloned->strides_ = VaryingShape(contiguousStridesOf(*concrete_sizes));
    } else  {
      cloned->strides_ = VaryingShape(sizes().size());
    }
    return cloned;
  }

  TensorTypePtr merge(TensorTypePtr other) const;

  // is all information about the type specified except for autograd?
  // This replaces the notion of a 'CompleteTensorType' that used to exist
  // in the type-hierarchy. Excluding require_grad and undefined allows
  // this to match the old behavior.
  bool isComplete() const {
    return scalar_type_ && device_ && sizes_.isComplete() && strides_.isComplete();
  }

  // this property is used by GuardElimination
  // please see `checkInputs` for more details
  bool isSummarized() const {
    return !(isComplete() && requiresGrad().has_value() &&
             undefined().has_value());
  }

  TensorTypePtr withUndefined() {
    auto r = clone();
    r->undefined_ = true;
    return r;
  }

  c10::optional<bool> undefined() const { return undefined_; }

  static TensorTypePtr get();

  static const TypeKind Kind = TypeKind::TensorType;

 private:
   TensorType(const at::Tensor &tensor)
       : Type(TypeKind::TensorType), scalar_type_(tensor.scalar_type()),
         device_(tensor.device()), sizes_(tensor.sizes().size()),
         strides_(tensor.sizes().size()),
         requires_grad_(tensor.requires_grad()), undefined_(false) {
     if (!tensor.is_mkldnn() && !tensor.is_sparse()) {
       sizes_ = tensor.sizes().vec();
       strides_ = tensor.strides().vec();
     }
        }
        TensorType(c10::optional<at::ScalarType> scalar_type,
                   c10::optional<Device> device, const VaryingShape &sizes,
                   const VaryingStrides &strides,
                   c10::optional<bool> requires_grad,
                   c10::optional<bool> undefined = false)
            : Type(TypeKind::TensorType), scalar_type_(scalar_type),
              device_(device), sizes_(sizes), strides_(strides),
              requires_grad_(requires_grad), undefined_(undefined) {}

        TensorTypePtr clone() const {
          return TensorTypePtr(new TensorType(scalar_type_, device_, sizes_,
                                              strides_, requires_grad_,
                                              undefined_));
  }

  static std::vector<int64_t> contiguousStridesOf(at::IntArrayRef sizes) {
    std::vector<int64_t> strides(sizes.size());
    if (sizes.empty()) // zero-dim case
      return strides;
    strides.back() = 1;
    for (size_t i = strides.size() - 1; i > 0; i--) {
      strides[i - 1] = strides[i] * sizes[i];
    }
    return strides;
  }

  c10::optional<at::ScalarType> scalar_type_;
  c10::optional<at::Device> device_;
  VaryingShape sizes_;
  VaryingStrides strides_;
  c10::optional<bool> requires_grad_;
  // we exploit the fact certain tensors must be zero in the autograd to
  // optimize gradient computation. Such zero tensors are currently implemented
  // with `UndefinedTensorImpl.` They can be handled only by special operators
  // (e.g. `AutogradAdd`) and their `Tensor::defined()` property returns false.
  // Normally, `undefined_` is set to false, unless a type was created
  // with `withUndefined`
  // This will also mean that `undefined` tensors will fail
  // `subtypeOf(TensorType::get())` check
  // undefined_ may become `c10::nullopt` if the tensor was observed to be both
  // defined and undefined. However, no tensor type starts out with
  // `undefined_` set to `c10::nullopt`
  c10::optional<bool> undefined_;
};

struct ListType;
using ListTypePtr = std::shared_ptr<ListType>;
struct CAFFE2_API ListType
    : public SingleElementType<TypeKind::ListType, ListType> {
  // It's not exactly a singleton, but there should be exactly one instance of
  // List[T] for every T
  friend struct Type;
  template <typename... T>
  static ListTypePtr create(T&&... all) {
    return ListTypePtr(
        new ListType(std::forward<T>(all)...)); // NOLINT(modernize-make-shared)
  }

  std::string str() const override {
    std::stringstream ss;
    ss << getElementType()->str() << "[]";
    return ss.str();
  }
  std::string python_str() const override {
    std::stringstream ss;
    ss << "List[" << getElementType()->python_str() << "]";
    return ss.str();
  }
  TypePtr createWithContained(
      std::vector<TypePtr> contained_types) const override {
    return create(contained_types.at(0));
  }
  // common cast List[Tensor]
  static ListTypePtr ofTensors();
  static ListTypePtr ofInts();
  static ListTypePtr ofFloats();
  static ListTypePtr ofBools();

 private:
  ListType(TypePtr elem) : SingleElementType(elem) {}
};

struct DictType;
using DictTypePtr = std::shared_ptr<DictType>;
struct CAFFE2_API DictType : public Type {
  friend struct Type;
  static const TypeKind Kind = TypeKind::DictType;

  static DictTypePtr create(TypePtr key, TypePtr value) {
    switch (key->kind()) {
      case TypeKind::AnyType:
      case TypeKind::IntType:
      case TypeKind::FloatType:
      case TypeKind::StringType:
      case TypeKind::TensorType:
        return DictTypePtr(new DictType(key, value));
      default:
        AT_ERROR(
            "Cannot create dict for key type '",
            key->str(),
            "', only int, float, Tensor and string keys are supported");
    }
  }

  // aligned with the format in FunctionSchema
  std::string str() const override {
    std::stringstream ss;
    ss << "Dict(" << getKeyType()->str() << ", " << getValueType()->str()
       << ")";
    return ss.str();
  }

  std::string python_str() const override {
    std::stringstream ss;
    ss << "Dict[" << getKeyType()->python_str() << ", "
       << getValueType()->python_str() << "]";
    return ss.str();
  }

  TypePtr createWithContained(
      std::vector<TypePtr> contained_types) const override {
    if (contained_types.size() != 2) {
      throw std::runtime_error("Expected 2 contained types");
    }
    return create(contained_types.at(0), contained_types.at(1));
  }

  TypePtr getKeyType() const {
    return types.at(0);
  }

  TypePtr getValueType() const {
    return types.at(1);
  }

  bool hasFreeVariables() const override {
    return has_free_variables;
  }

  at::ArrayRef<TypePtr> containedTypes() const override {
    return types;
  }

  bool operator==(const Type& rhs) const override {
    if (auto dict_rhs = rhs.cast<DictType>()) {
      return *getKeyType() == *(dict_rhs->getKeyType()) &&
          *getValueType() == *(dict_rhs->getValueType());
    }
    return false;
  }

 private:
  DictType(TypePtr key, TypePtr value)
      : Type(TypeKind::DictType),
        types({key, value}),
        has_free_variables(
            key->hasFreeVariables() || value->hasFreeVariables()) {}
  std::vector<TypePtr> types;
  bool has_free_variables;
};

struct FutureType;
using FutureTypePtr = std::shared_ptr<FutureType>;

struct CAFFE2_API FutureType
    : public SingleElementType<TypeKind::FutureType, FutureType> {
  friend struct Type;
  template <typename... T>
  static FutureTypePtr create(TypePtr elem) {
    return FutureTypePtr(
        new FutureType(std::move(elem))); // NOLINT(modernize-make-shared)
  }

  std::string str() const override {
    std::stringstream ss;
    ss << "Future(" << getElementType()->str() << ")";
    return ss.str();
  }
  std::string python_str() const override {
    std::stringstream ss;
    ss << "Future[" << getElementType()->python_str() << "]";
    return ss.str();
  }
  TypePtr createWithContained(
      std::vector<TypePtr> contained_types) const override {
    return create(contained_types.at(0));
  }

 private:
  FutureType(TypePtr elem) : SingleElementType(elem) {}
};

using ::torch::jit::Function;
struct NamedType;
using NamedTypePtr = std::shared_ptr<NamedType>;

struct CAFFE2_API NamedType : public Type {
  NamedType(TypeKind tk, c10::optional<QualifiedName> name)
      : Type(tk), name_(std::move(name)) {}

  // Fully qualified name of type
  // Looks like: "foo.bar.Baz".
  const c10::optional<QualifiedName>& name() const {
    return name_;
  }
private:
  c10::optional<QualifiedName> name_;
};

// Any should never appear in a named type like a class, namedtuple or
// interface. If it does, then dynamic type information will be lost in the
// Pickler, leading to hard-to-track-down bugs that will only occur
// after saving or loading a model. This is because we rely on the
// static types in named types to reconstruct type tags of loaded
// values. Lifting this restriction requires solving the serialization
// problem first.
CAFFE2_API void checkNoAny(
    const Type& base,
    const char* what,
    const std::string& attrname,
    const TypePtr& attrtype);

struct TupleType;
using TupleTypePtr = std::shared_ptr<TupleType>;
using NameList = std::vector<std::string>;
// This type represents a Tuple
struct CAFFE2_API TupleType : public NamedType {
  static TupleTypePtr createNamed(const c10::optional<c10::QualifiedName>& name,
      const std::vector<std::string>& field_names,
      const std::vector<TypePtr>& types);
  static TupleTypePtr create(
      std::vector<TypePtr> types) {
    return TupleTypePtr(new TupleType(
        std::move(types),
        c10::nullopt,
        nullptr)); // NOLINT(modernize-make-shared)
  }

  at::ArrayRef<TypePtr> elements() const {
    return elements_;
  }

  bool operator==(const Type& rhs) const override;
  bool isSubtypeOfExt(const TypePtr rhs_, std::ostream* why_not) const override;

  std::string str() const override;
  std::string python_str() const override;
  bool hasFreeVariables() const override {
    return has_free_variables_;
  }
  at::ArrayRef<TypePtr> containedTypes() const override {
    return elements_;
  }
  TypePtr createWithContained(
      std::vector<TypePtr> contained_types) const override {
    return std::shared_ptr<TupleType>(
        new TupleType(std::move(contained_types), name(), schema()));
  }
  const std::shared_ptr<FunctionSchema>& schema() const {
    return schema_;
  }

  static const TypeKind Kind = TypeKind::TupleType;

 private:
  TupleType(
      std::vector<TypePtr> elements_,
      c10::optional<c10::QualifiedName> name,
      std::shared_ptr<FunctionSchema> schema);

  bool compare(
      const Type& rhs,
      std::function<bool(const TypePtr, const TypePtr)> fn) const {
    if (rhs.kind() != kind()) {
      return false;
    }

    const auto& l_elements = elements();
    const auto& r_elements = rhs.cast<TupleType>()->elements();
    if (l_elements.size() != r_elements.size())
      return false;
    for (size_t i = 0; i < l_elements.size(); ++i) {
      if (!fn(l_elements[i], r_elements[i]))
        return false;
    }
    return true;
  }

  std::vector<TypePtr> elements_;
  bool has_free_variables_;
  std::shared_ptr<FunctionSchema> schema_;
};

struct NumberType;
using NumberTypePtr = std::shared_ptr<NumberType>;
// This type represents a Python number
// Subtype hierarchy for Number Types (NumberType as the base type):
// IntType <: NumberType
// FloatType <: NumberType
struct CAFFE2_API NumberType : public Type {
  static NumberTypePtr create() {
    return NumberTypePtr(new NumberType()); // NOLINT(modernize-make-shared)
  }
  bool operator==(const Type& rhs) const override {
    return rhs.kind() == kind();
  }
  std::string str() const override {
    return "Scalar"; // match what PythonArgParser says for clarity
  }
  std::string python_str() const override {
    return "number"; // technically not a valid python type, but
                     // we need to use it when parsing back in annotations
                     // for implicit conversions
  }
  static const TypeKind Kind = TypeKind::NumberType;
  // global singleton
  static NumberTypePtr get();

 protected:
  NumberType(TypeKind kind = TypeKind::NumberType) : Type(kind) {}
};

struct FloatType;
using FloatTypePtr = std::shared_ptr<FloatType>;
// This type represents a Python float number
struct CAFFE2_API FloatType : public NumberType {
  static FloatTypePtr create() {
    return FloatTypePtr(new FloatType()); // NOLINT(modernize-make-shared)
  }
  bool operator==(const Type& rhs) const override {
    return rhs.kind() == kind();
  }
  std::string str() const override {
    return "float";
  }
  std::string python_str() const override {
    return "float";
  }
  bool isSubtypeOfExt(const TypePtr rhs, std::ostream* why_not) const override {
    return rhs->kind() == TypeKind::NumberType || NumberType::isSubtypeOfExt(rhs, why_not);
  }
  static const TypeKind Kind = TypeKind::FloatType;
  // global singleton
  static FloatTypePtr get();

 private:
  FloatType() : NumberType(TypeKind::FloatType) {}
};

struct IntType;
using IntTypePtr = std::shared_ptr<IntType>;
// This type represents a Python int number
struct CAFFE2_API IntType : public NumberType {
  static IntTypePtr create() {
    return IntTypePtr(new IntType()); // NOLINT(modernize-make-shared)
  }
  bool operator==(const Type& rhs) const override {
    return rhs.kind() == kind();
  }
  std::string str() const override {
    return "int";
  }
  std::string python_str() const override {
    return "int";
  }
  bool isSubtypeOfExt(const TypePtr rhs, std::ostream* why_not) const override {
    return rhs->kind() == TypeKind::NumberType || NumberType::isSubtypeOfExt(rhs, why_not);
  }
  static const TypeKind Kind = TypeKind::IntType;
  // global singleton
  static IntTypePtr get();

 private:
  IntType() : NumberType(TypeKind::IntType) {}
};

struct BoolType;
using BoolTypePtr = std::shared_ptr<BoolType>;
// This node represents a Python bool value
struct CAFFE2_API BoolType : public Type {
  static BoolTypePtr create() {
    return BoolTypePtr(new BoolType());
  }
  bool operator==(const Type& rhs) const override {
    return rhs.kind() == kind();
  }
  std::string str() const override {
    return "bool";
  }
  static const TypeKind Kind = TypeKind::BoolType;
  // global singleton
  static BoolTypePtr get();

 private:
  BoolType() : Type(TypeKind::BoolType) {}
};

struct StringType;
using StringTypePtr = std::shared_ptr<StringType>;
// This type represents a Python string
struct CAFFE2_API StringType : public Type {
  static StringTypePtr create() {
    return StringTypePtr(new StringType()); // NOLINT(modernize-make-shared)
  }
  bool operator==(const Type& rhs) const override {
    return rhs.kind() == kind();
  }
  std::string str() const override {
    // we only use "str" (not "string") in both FunctionSchema and script
    return python_str();
  }
  std::string python_str() const override {
    return "str";
  }
  static const TypeKind Kind = TypeKind::StringType;
  // global singleton
  static StringTypePtr get();

 private:
  StringType() : Type(TypeKind::StringType) {}
};

struct FunctionType;
using FunctionTypePtr = std::shared_ptr<FunctionType>;
using ::torch::jit::Function;
struct CAFFE2_API FunctionType : public NamedType {
  static FunctionTypePtr create(Function* function) {
    return FunctionTypePtr(
        new FunctionType(function)); // NOLINT(modernize-make-shared)
  }
  bool operator==(const Type& rhs) const override {
    if (auto func_type = rhs.cast<FunctionType>()) {
      return func_type->function_ == function_;
    }

    return false;
  }
  std::string str() const override {
    return "Function";
  }
  std::string python_str() const override {
    throw "Function";
  }
  Function* function() const {
    return function_;
  }
  static const TypeKind Kind = TypeKind::FunctionType;

 private:
  FunctionType(Function* function);
  Function* function_;
};

struct NoneType;
using NoneTypePtr = std::shared_ptr<NoneType>;
// This type represents a Python None
struct CAFFE2_API NoneType : public Type {
  static NoneTypePtr create() {
    return NoneTypePtr(new NoneType()); // NOLINT(modernize-make-shared)
  }
  bool operator==(const Type& rhs) const override {
    return rhs.kind() == kind();
  }
  std::string str() const override {
    return "None";
  }
  bool isSubtypeOfExt(const TypePtr rhs, std::ostream *why_not) const override {
    if (rhs->kind() == OptionalType::Kind) {
      return true;
    }
    return Type::isSubtypeOfExt(rhs, why_not);
  }
  static const TypeKind Kind = TypeKind::NoneType;
  // global singleton
  static NoneTypePtr get();

 private:
  NoneType() : Type(TypeKind::NoneType) {}
};

struct GeneratorType;
using GeneratorTypePtr = std::shared_ptr<GeneratorType>;
// This type represents a Generator
struct CAFFE2_API GeneratorType : public Type {
  static GeneratorTypePtr create() {
    return GeneratorTypePtr(
        new GeneratorType()); // NOLINT(modernize-make-shared)
  }
  bool operator==(const Type& rhs) const override {
    return rhs.kind() == kind();
  }
  std::string str() const override {
    return "Generator";
  }
  static const TypeKind Kind = TypeKind::GeneratorType;
  // global singleton
  static GeneratorTypePtr get();

 private:
  GeneratorType() : Type(TypeKind::GeneratorType) {}
};

struct DeviceObjType;
using DeviceObjTypePtr = std::shared_ptr<DeviceObjType>;
// This type represents a Generator
struct CAFFE2_API DeviceObjType : public Type {
  static DeviceObjTypePtr create() {
    return DeviceObjTypePtr(
        new DeviceObjType()); // NOLINT(modernize-make-shared)
  }
  bool operator==(const Type& rhs) const override {
    return rhs.kind() == kind();
  }
  std::string str() const override {
    return "Device";
  }
  static const TypeKind Kind = TypeKind::DeviceObjType;
  // global singleton
  static DeviceObjTypePtr get();

 private:
  DeviceObjType() : Type(TypeKind::DeviceObjType) {}
};

struct VarType;
using VarTypePtr = std::shared_ptr<VarType>;
// This type represents a type variable, used in FunctionSchema
struct VarType : public Type {
  static VarTypePtr create(std::string name_) {
    return VarTypePtr(new VarType(std::move(name_)));
  }
  bool operator==(const Type& rhs) const override {
    return rhs.kind() == kind();
  }
  std::string str() const override {
    return name();
  }
  const std::string& name() const {
    return name_;
  }
  bool hasFreeVariables() const override {
    return true;
  }
  static const TypeKind Kind = TypeKind::VarType;

 private:
  VarType(std::string name_)
      : Type(TypeKind::VarType), name_(std::move(name_)) {}
  std::string name_;
};

struct CapsuleType;
using CapsuleTypePtr = std::shared_ptr<CapsuleType>;
// This type represents a Python Capsule
struct CAFFE2_API CapsuleType : public Type {
  static CapsuleTypePtr create() {
    return CapsuleTypePtr(new CapsuleType()); // NOLINT(modernize-make-shared)
  }
  bool operator==(const Type& rhs) const override {
    return rhs.kind() == kind();
  }
  std::string str() const override {
    return "Capsule";
  }
  static const TypeKind Kind = TypeKind::CapsuleType;
  // global singleton
  static CapsuleTypePtr get();
private:
  CapsuleType()
  : Type(TypeKind::CapsuleType) {}
};

CAFFE2_API std::ostream& operator<<(std::ostream& out, const Type& t);
CAFFE2_API std::ostream& operator<<(std::ostream& out, const VaryingShape& t);
// what is the type, ignoring extra size/shape information?
// e.g. Tensor(2x3) -> Dynamic, and Tuple(Tensor(2x3),...) -> Tuple(Dynamic,...)

inline TypePtr unshapedType(const TypePtr& type) {
  if (type->isSubtypeOf(TensorType::get())) {
    return TensorType::get();
  }
  return type->withContained(fmap(type->containedTypes(), unshapedType));
}

inline TypePtr TensorType::fromNumberType(TypePtr typ) {
  if (typ->isSubtypeOf(IntType::get())) {
    return TensorType::createContiguous(at::kLong, at::kCPU, {});
  } else if (typ->isSubtypeOf(FloatType::get())) {
    return TensorType::createContiguous(at::kFloat, at::kCPU, {});
  } else if (typ->isSubtypeOf(BoolType::get())) {
    return TensorType::createContiguous(at::kLong, at::kCPU, {});
  }
  TORCH_CHECK(false, "Unknown number type: ", typ->str());
}
inline TypePtr TensorType::fromBoolType() {
  return TensorType::createContiguous(at::kLong, at::kCPU, {});
}

inline c10::optional<c10::ScalarType> tryScalarTypeFromJitType(const c10::TypePtr & type) {
  if (type == FloatType::get()) {
    return at::ScalarType::Double;
  } else if (type == IntType::get()) {
    return at::ScalarType::Long;
  } else if (type == BoolType::get()) {
    return at::ScalarType::Bool;
  }
  return c10::nullopt;
}

inline at::ScalarType scalarTypeFromJitType(const c10::TypePtr& type) {
  auto result = tryScalarTypeFromJitType(type);
  AT_ASSERTM(
      result,
      "Add new condition, expected Float, Int, or Bool but got",
      type->str());
  return *result;
}

// Attempt to find the correct supertype of t1 and t2. If none is found then
// nullopt will be returned. If t1 == t2, or t1 is a type refinement of t2,
// then t2 will be returned (and vice versa).
// Two different tensortypes will return dynamic.
// Currently we chose not to support returning a NumberType for a float & int
// input because of a lack of operator support for NumberType
CAFFE2_API c10::optional<TypePtr> unifyTypes(
    const TypePtr& t1,
    const TypePtr& t2);

namespace detail {
template <typename T>
struct getTypePtr_ final {
  static TypePtr call() {
    if (!isCustomClassRegistered<T>()) {
      throw c10::Error("Type could not be converted to any of the known types.", "");
    }
    auto res = getCustomClassType<T>();
    return std::dynamic_pointer_cast<Type>(res.type_);
  }
};

template <>
struct getTypePtr_<at::Tensor> final {
  static TypePtr call() {
    return TensorType::get();
  }
};
template <>
struct getTypePtr_<double> final {
  static TypePtr call() {
    return FloatType::get();
  }
};
template <>
struct getTypePtr_<int64_t> final {
  static TypePtr call() {
    return IntType::get();
  }
};
template <>
struct getTypePtr_<bool> final {
  static TypePtr call() {
    return BoolType::get();
  }
};
template <>
struct getTypePtr_<at::Scalar> final {
  static TypePtr call() {
    return NumberType::get();
  }
};
template <>
struct getTypePtr_<at::Generator*> final {
  static TypePtr call() {
    return OptionalType::create(GeneratorType::get());
  }
};
template <>
struct getTypePtr_<std::string> final {
  static TypePtr call() {
    return StringType::get();
  }
};
template <class T>
struct getTypePtr_<std::vector<T>> final {
  static TypePtr call() {
    static auto type = ListType::create(getTypePtr_<T>::call());
    return type;
  }
};
template <class T>
struct getTypePtr_<c10::ArrayRef<T>> final {
  static TypePtr call() {
    static auto type = ListType::create(getTypePtr_<T>::call());
    return type;
  }
};
template <class T>
struct getTypePtr_<c10::List<T>> final {
  static TypePtr call() {
    static auto type = ListType::create(getTypePtr_<T>::call());
    return type;
  }
};
template <class T, size_t N>
struct getTypePtr_<std::array<T, N>> final {
  static TypePtr call() {
    static auto type = ListType::create(getTypePtr_<T>::call());
    return type;
  }
};
template <class K, class V>
struct getTypePtr_<std::unordered_map<K, V>> final {
  static TypePtr call() {
    static auto type =
        DictType::create(getTypePtr_<K>::call(), getTypePtr_<V>::call());
    return type;
  }
};
template <class K, class V>
struct getTypePtr_<c10::Dict<K, V>> final {
  static TypePtr call() {
    static auto type =
        DictType::create(getTypePtr_<K>::call(), getTypePtr_<V>::call());
    return type;
  }
};
template <class T>
struct getTypePtr_<at::optional<T>> final {
  static TypePtr call() {
    static auto type = OptionalType::create(getTypePtr_<T>::call());
    return type;
  }
};
} // namespace detail
template <class T>
inline TypePtr getTypePtr() {
  // TODO: static_assert that a templated function exists, and throw a friendy
  // error message if not
  return detail::getTypePtr_<T>::call();
}

using TypeEnv = std::unordered_map<std::string, TypePtr>;
struct MatchTypeReturn {
  MatchTypeReturn(std::string reason) : reason_(std::move(reason)) {}
  static MatchTypeReturn Success() {
    return MatchTypeReturn();
  }
  bool success() const {
    return !reason_.has_value();
  }
  const std::string& reason() const {
    return reason_.value();
  }

 private:
  MatchTypeReturn()
  : reason_(c10::nullopt) {}
  c10::optional<std::string> reason_; // is there is no match, this contains the reason
};

// attempt to match the type variables in formal to actual, adding them to type_env.
// If no match is possible this returns a MatchTypeReturn with r.success() == false
// and a r.reason() that describes why it could not match.
// note: It is possible to successfully match a formal, but for type variables
// in the formal to still not be defined. In particular, None matches Optional[T]
// but does not define the value of T.
CAFFE2_API MatchTypeReturn
matchTypeVariables(TypePtr formal, TypePtr actual, TypeEnv& type_env);

// replace type variables appearing in `type` with the values in
// `type_env`. Returns nullptr if a variable used in `type`
// does not appear in `type_env`
CAFFE2_API TypePtr tryEvalTypeVariables(TypePtr type, TypeEnv& type_env);

struct InterfaceType;
using InterfaceTypePtr = std::shared_ptr<InterfaceType>;
using ::torch::jit::script::CompilationUnit;
using ::torch::jit::Function;

// Interfaces are a list of abstract methods that a class might meet.
// If a class provides those methods, it implicitly meets the interface.
<<<<<<< HEAD
// Subtype relations for Interface/ClassType
// Case lhs.is_module() xor rhs.is_module() = False:
//  1. InterfaceType T <: InterfaceType R iff T's methods meets R's methods
//  2. ClassType T <: InterfaceType R iff T's methods meets R's methods
// Case lhs.is_module() xor rhs.is_module() = True:
//  1. Module InterfaceType T <: InterfaceType R iff T's methods meets R's methods
//  2. Module ClassType T <: InterfaceType R if T's methods meets R's methods
=======

// Subtype relations for Interface with ClassType:
// lhs (ClassType or InterfaceType) is a subtype of rhs if:
// 1. lhs methods are a superset of rhs methods
// 2. if rhs is module interface, the lhs must be module interface or module itself
>>>>>>> 7b8e0555
struct CAFFE2_API InterfaceType : public NamedType {
  static InterfaceTypePtr create(
      QualifiedName qualifiedName, bool is_module=false);

  bool operator==(const Type& rhs) const override {
    if (auto user_rhs = rhs.cast<InterfaceType>()) {
      return name() == user_rhs->name();
    }
    return false;
  }

  std::string str() const override {
    return std::string("InterfaceType<") + name()->name() + ">";
  }

  std::string python_str() const override {
    return name()->qualifiedName();
  }

  bool isSubtypeOfExt(const TypePtr rhs, std::ostream* why_not) const override;

  // try to find a method of this interface,
  // returns nullptr if not found.
  const FunctionSchema* getMethod(const std::string& name) const;
  void addMethod(FunctionSchema schema);
  const std::vector<FunctionSchema>& methods() {
    return *methods_;
  }

<<<<<<< HEAD
  bool is_module() const {
=======
  bool is_module() const override{
>>>>>>> 7b8e0555
    return is_module_;
  }
  static const TypeKind Kind = TypeKind::InterfaceType;
  ~InterfaceType() override;
 private:
  InterfaceType(QualifiedName name, bool is_module);

  // shared_ptr so that this header does not have to depend on
  // FunctionSchema.h
  std::shared_ptr<std::vector<FunctionSchema>> methods_;
  // flag to distinguish if it's an interface type from a module or not
  bool is_module_;
};

<<<<<<< HEAD


=======
>>>>>>> 7b8e0555
/**
 * User Defined Types
 */

struct ClassType;
using ClassTypePtr = std::shared_ptr<ClassType>;
using ::torch::jit::script::CompilationUnit;

// This represents a class in TorchScript.
struct CAFFE2_API ClassType : public NamedType {
  // Create a class type with name `name` and its methods stored in `cu`.
  static ClassTypePtr create(
      c10::optional<QualifiedName> qualifiedName,
      std::weak_ptr<CompilationUnit> cu,
      bool is_module = false);

  bool operator==(const Type& rhs) const override {
    if (auto user_rhs = rhs.cast<ClassType>()) {
      const auto& lhs_name = name().value();
      const auto& rhs_name = user_rhs->name().value();

      return lhs_name == rhs_name;
    }
    return false;
  }

  std::string str() const override {
    const auto& n = name().value();
    return std::string("ClassType<") + n.name() + ">";
  }

  std::string python_str() const override {
    const auto& n = name().value();
    return n.qualifiedName();
  }

  TypePtr getAttribute(const std::string& name) const {
    AT_ASSERT(attributeNames_.size() == attributeTypes_.size());
    size_t pos = 0;
    for (const auto& attr : attributeNames_) {
      if (name == attr) {
        break;
      }
      ++pos;
    }

    if (pos >= attributeNames_.size()) {
      return nullptr;
    }
    return attributeTypes_[pos];
  }

  const TypePtr& getAttribute(size_t slot) const {
    AT_ASSERT(attributeNames_.size() == attributeTypes_.size());
    AT_ASSERT(slot < attributeTypes_.size());
    return attributeTypes_[slot];
  }

  const std::string& getAttributeName(size_t slot) const {
    AT_ASSERT(attributeNames_.size() == attributeTypes_.size());
    AT_ASSERT(slot < attributeTypes_.size());
    return attributeNames_[slot];
  }

  Function* getMethod(const std::string& name) const;
  const std::vector<Function*>& methods() const;
  void addMethod(Function* method);

  std::shared_ptr<CompilationUnit> compilation_unit();
  std::shared_ptr<const CompilationUnit> compilation_unit() const;

  size_t numAttributes() const {
    AT_ASSERT(attributeNames_.size() == attributeTypes_.size());
    return attributeNames_.size();
  }

  // Attributes are stored in a specific slot at runtime for effiency.
  // When emitting instructions we specify the slot so that attribute access is
  // a constant lookup
  c10::optional<size_t> findAttributeSlot(const std::string& name) const {
    AT_ASSERT(attributeNames_.size() == attributeTypes_.size());
    size_t slot = 0;
    for (const auto& attr : attributeNames_) {
      if (name == attr) {
        return slot;
      }
      slot++;
    }
    return c10::nullopt;
  }
  size_t getAttributeSlot(const std::string& name) const {
    if (auto r = findAttributeSlot(name)) {
      return *r;
    }
    TORCH_CHECK(
        false,
        python_str(),
        " does not have a field with the name '",
        name,
        "'");
  }

  bool hasAttribute(const std::string& name) const {
    return std::find_if(
               attributeNames_.cbegin(),
               attributeNames_.cend(),
               [&](const std::string& attr) { return attr == name; }) !=
        attributeNames_.cend();
  }

  size_t addAttribute(
      const std::string& name,
      TypePtr type,
      bool is_parameter = false);

  // Add attribute \p NAME if it doesn't exist or verify that it has a
  // compatible type otherwise.
  size_t addOrCheckAttribute(
      const std::string& name,
      TypePtr ty,
      bool is_parameter = false) {
    auto slot_idx = findAttributeSlot(name);
    if (!slot_idx) {
      return addAttribute(name, ty, is_parameter);
    }

    TORCH_CHECK(
        is_parameter == this->is_parameter(*slot_idx),
        "Parameter field mismatch for the field '",
        name,
        "'");
    TypePtr atype = getAttribute(*slot_idx);
    TORCH_CHECK(
      ty->isSubtypeOf(atype),
      ty->python_str(),
      " does not compatible with the type ",
      atype->python_str(),
      " for the field '",
      name,
      "'");
    return *slot_idx;
  }


  at::ArrayRef<std::string> attributeNames() const {
    return attributeNames_;
  }

  at::ArrayRef<TypePtr> containedTypes() const override {
    return attributeTypes_;
  }

  // generate a refined version of this class.
  // It has the same name but the slot Types are subtypes of
  // the original slots. It is only valid to refine a class type in a context
  // where it is know that there are not assignments to the objects slots
  // that would invalidate the refinement.
  // These variants are not registered in the global class table.
  ClassTypePtr refine(at::ArrayRef<TypePtr> refined_slots) const;

  TypePtr createWithContained(std::vector<TypePtr> contained_types) const override {
    auto ptr = ClassType::create(name(), compilation_unit_);
    AT_ASSERT(numAttributes() == contained_types.size());
    for(size_t i = 0; i < attributeNames_.size(); ++i) {
      AT_ASSERT(attributeTypes_[i]->isSubtypeOf(contained_types[i]));
      ptr->addAttribute(attributeNames_[i], contained_types[i]);
    }
    // Copy methods over
    for (const auto& method : methods()) {
      ptr->addMethod(method);
    }
    return ptr;
  }

  bool is_module() const override {
    return bool(parameterSlots_);
  }
<<<<<<< HEAD
  bool is_module(size_t slot) const {
    if (auto cls = getAttribute(slot)->cast<at::ClassType>()) {
      return cls->is_module();
    }
    if (auto cls = getAttribute(slot)->cast<at::InterfaceType>()) {
      return cls->is_module();
    }
    return false;
  }
=======
>>>>>>> 7b8e0555
  bool is_parameter(size_t slot) const {
    TORCH_INTERNAL_ASSERT(
        is_module(), "asking for parameterSlots of non-Module");
    return parameterSlots_->at(slot);
  }

  bool isSubtypeOfExt(const TypePtr rhs, std::ostream* why_not) const override;
  static const TypeKind Kind = TypeKind::ClassType;

 private:
  ClassType(
      c10::optional<QualifiedName> name,
      std::weak_ptr<CompilationUnit> cu,
      bool is_module);

  // Mapping of attribute names -> their type.
  // NOTE: this does not contain methods, which are stored in the module
  // TODO: once modules support arbitrary ivalue attributes, we don't need this
  // anymore.
  // TODO: This is better represented as an OrderedDict, but alas it is not yet
  // available from c10
  std::vector<std::string> attributeNames_;
  std::vector<TypePtr> attributeTypes_;
  // Holds method attributes
  std::weak_ptr<CompilationUnit> compilation_unit_;

  // if present, this class inherits from torch.nn.Module
  // and these are the indices of the attributes which are parameters
  std::shared_ptr<std::vector<bool>> parameterSlots_;

  // List of methods associated with this class.
  std::vector<Function*> methods_;

};


<<<<<<< HEAD
=======

>>>>>>> 7b8e0555
} // namespace c10<|MERGE_RESOLUTION|>--- conflicted
+++ resolved
@@ -1355,21 +1355,11 @@
 
 // Interfaces are a list of abstract methods that a class might meet.
 // If a class provides those methods, it implicitly meets the interface.
-<<<<<<< HEAD
-// Subtype relations for Interface/ClassType
-// Case lhs.is_module() xor rhs.is_module() = False:
-//  1. InterfaceType T <: InterfaceType R iff T's methods meets R's methods
-//  2. ClassType T <: InterfaceType R iff T's methods meets R's methods
-// Case lhs.is_module() xor rhs.is_module() = True:
-//  1. Module InterfaceType T <: InterfaceType R iff T's methods meets R's methods
-//  2. Module ClassType T <: InterfaceType R if T's methods meets R's methods
-=======
-
+//
 // Subtype relations for Interface with ClassType:
 // lhs (ClassType or InterfaceType) is a subtype of rhs if:
 // 1. lhs methods are a superset of rhs methods
 // 2. if rhs is module interface, the lhs must be module interface or module itself
->>>>>>> 7b8e0555
 struct CAFFE2_API InterfaceType : public NamedType {
   static InterfaceTypePtr create(
       QualifiedName qualifiedName, bool is_module=false);
@@ -1399,11 +1389,7 @@
     return *methods_;
   }
 
-<<<<<<< HEAD
-  bool is_module() const {
-=======
   bool is_module() const override{
->>>>>>> 7b8e0555
     return is_module_;
   }
   static const TypeKind Kind = TypeKind::InterfaceType;
@@ -1418,11 +1404,7 @@
   bool is_module_;
 };
 
-<<<<<<< HEAD
-
-
-=======
->>>>>>> 7b8e0555
+
 /**
  * User Defined Types
  */
@@ -1600,18 +1582,6 @@
   bool is_module() const override {
     return bool(parameterSlots_);
   }
-<<<<<<< HEAD
-  bool is_module(size_t slot) const {
-    if (auto cls = getAttribute(slot)->cast<at::ClassType>()) {
-      return cls->is_module();
-    }
-    if (auto cls = getAttribute(slot)->cast<at::InterfaceType>()) {
-      return cls->is_module();
-    }
-    return false;
-  }
-=======
->>>>>>> 7b8e0555
   bool is_parameter(size_t slot) const {
     TORCH_INTERNAL_ASSERT(
         is_module(), "asking for parameterSlots of non-Module");
@@ -1648,8 +1618,4 @@
 };
 
 
-<<<<<<< HEAD
-=======
-
->>>>>>> 7b8e0555
 } // namespace c10