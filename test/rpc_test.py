from __future__ import absolute_import, division, print_function, unicode_literals

import concurrent.futures
import sys
import unittest
from collections import namedtuple
from unittest import mock

import torch
import torch.distributed as dist
import torch.distributed.rpc as rpc
from common_utils import load_tests
from dist_utils import INIT_METHOD_TEMPLATE, TEST_CONFIG, dist_init
from torch.distributed.rpc.internal import PythonUDF, _internal_rpc_pickler


def requires_process_group_agent(message=""):
    def decorator(old_func):
        return unittest.skipUnless(
            TEST_CONFIG.rpc_backend_name == "PROCESS_GROUP", message
        )(old_func)

    return decorator


VALUE_FUTURE = concurrent.futures.Future()


def stub_start_rpc_backend_handler(
    store, self_name, self_rank, worker_name_to_id, *args, **kwargs
):
    return mock.Mock()  # RpcAgent.


def set_value(value):
    VALUE_FUTURE.set_result(value)


# it is used to test python user defined function over rpc
# classes and functions are used to test python user defined class and
# methods over rpc
TensorClass = namedtuple("TensorClass", ["tensors"])


class MyPickleClass:
    def __init__(self):
        self.t = None

    def __getstate__(self):
        (pickled_python_udf, tensors) = _internal_rpc_pickler.serialize(
            PythonUDF(my_tensor_function, (torch.ones(2, 2), torch.ones(2, 2)), None)
        )
        return (pickled_python_udf, tensors)

    def __setstate__(self, obj):
        python_udf = _internal_rpc_pickler.deserialize(obj[0], obj[1])
        result = python_udf.func(python_udf.args[0], python_udf.args[1])
        self.t = result

    def set(self, val):
        self.t = val


class MyClass:
    def __init__(self, a):
        self.a = a

    def my_instance_method(self, b):
        return self.a + b

    @classmethod
    def my_class_method(cls, d, e):
        return d + e

    @staticmethod
    def my_static_method(f):
        return f > 10


def run_nested_pickle(pickle_cls_instance, tensor):
    return pickle_cls_instance.t + tensor


def build_complex_tensors():
    a = torch.ones(3, 3)
    b = [a, a]
    c = [b, b]
    d = [a, b]
    e = {a: d}
    return [a, b, c, d, e]


def my_function(a, b, c):
    return a + b + c


def my_tensor_function(a, b):
    return a + b


def my_complex_tensor_function(list_input, tensor_class_input, dict_input):
    res = list_input[0]
    for t in list_input:
        res += t
    for k, v in dict_input.items():
        res += v
    complex_tensors = tensor_class_input.tensors
    return (res, complex_tensors[0], complex_tensors[1], complex_tensors[2])


def my_rref_function(rref_a, rref_b):
    return rref_a.to_here().wait() + rref_b.to_here().wait()


def no_result():
    print("do nothing")


def nested_rpc(dst):
    return rpc.rpc_sync(dst, torch.add, args=(torch.ones(2, 2), 1))


def multi_layer_nested_async_rpc(dst, world_size, ttl):
    # this method returns immediately without blocking the callee, but will
    # generate additional requests.
    if ttl > 0:
        current_dst = "worker{}".format(dst)
        next_dst = (dst + 1) % world_size
        rpc.rpc_async(
            current_dst,
            multi_layer_nested_async_rpc,
            args=(next_dst, world_size, ttl - 1),
        )
        return 0


def nested_rref(dst):
    return (
        rpc.remote(dst, torch.add, args=(torch.ones(2, 2), 1)),
        rpc.remote(dst, torch.add, args=(torch.ones(2, 2), 2)),
    )


def nested_remote(dst):
    rref = rpc.remote(dst, torch.add, args=(torch.ones(2, 2), 3))
    return rref.to_here().wait()


def rref_forward_chain(dst, world_size, rref, ttl):
    if ttl > 0:
        current_dst = "worker{}".format(dst)
        next_dst = (dst + 1) % world_size
        ret_rref = rpc.remote(
            current_dst, rref_forward_chain, args=(next_dst, world_size, rref, ttl - 1)
        )
        return [ret_rref]
    else:
        return rref.to_here().wait()


def rpc_return_rref(dst):
    return rpc.remote(dst, torch.add, args=(torch.ones(2, 2), 1))


def light_rpc():
    return 0


def heavy_rpc(tensor):
    for i in range(1, 100):
        tensor *= i
        tensor /= i + 1
    return 0


def raise_func():
    raise ValueError("Expected error")


# load_tests from common_utils is used to automatically filter tests for
# sharding on sandcastle. This line silences flake warnings
load_tests = load_tests


@unittest.skipIf(
    sys.version_info < (3, 0),
    "Pytorch distributed rpc package " "does not support python2",
)
class RpcTest(object):
    @property
    def world_size(self):
        return 4

    @property
    def init_method(self):
        return INIT_METHOD_TEMPLATE.format(file_name=self.file_name)

    @dist_init(setup_model_parallel=True)
    def test_worker_id(self):
        n = self.rank + 1
        peer_rank = n % self.world_size
        self_worker_info = rpc.get_worker_info()
        peer_worker_info = rpc.get_worker_info("worker{}".format(peer_rank))

        self.assertEqual(self_worker_info.name, "worker{}".format(self.rank))
        self.assertEqual(peer_worker_info.name, "worker{}".format(peer_rank))

        with self.assertRaisesRegex(RuntimeError, "Unknown destination worker"):
            unknown_worker_id = rpc.get_worker_info("WorkerUnknown")

    @dist_init(setup_model_parallel=True)
    def test_self_add(self):
        self_worker_info = rpc.get_worker_info()
        self_worker_name = "worker{}".format(self.rank)

        with self.assertRaisesRegex(
            RuntimeError, "does not support making RPC calls to self"
        ):
            rpc.rpc_sync(self_worker_info, torch.add, args=(torch.ones(2, 2), 1))

        with self.assertRaisesRegex(
            RuntimeError, "does not support making RPC calls to self"
        ):
            rpc.rpc_sync(self_worker_name, torch.add, args=(torch.ones(2, 2), 1))

    @mock.patch.object(torch.distributed.autograd, "_init")
    @mock.patch.object(torch.distributed.rpc.api, "_start_rpc_agent")
    @dist_init(setup_model_parallel=False)
    def test_register_rpc_backend_and_start_rpc_backend(
        self, mock_rpc_agent, mock_dist_autograd_init
    ):
        backend_name = "stub_backend"

        backend = rpc.backend_registry.register_backend(
            backend_name, stub_start_rpc_backend_handler
        )

        with self.assertRaisesRegex(
            RuntimeError, "^RPC backend .+: already registered$"
        ):
            rpc.backend_registry.register_backend(
                backend_name, stub_start_rpc_backend_handler
            )

        rpc.init_model_parallel(
            self_name="worker1",
            backend=backend,
            init_method=self.init_method,
            self_rank=self.rank,
            worker_name_to_id=self.worker_name_to_id,
        )

    @requires_process_group_agent("PROCESS_GROUP rpc backend specific test, skip")
    @dist_init(setup_model_parallel=False)
    def test_duplicate_name(self):
        dist.init_process_group(
            backend=dist.Backend.GLOO,
            init_method=self.init_method,
            rank=self.rank,
            world_size=self.world_size,
        )
        with self.assertRaisesRegex(RuntimeError, "is not unique"):
            rpc.init_model_parallel(
                self_name="duplicate_name",
                backend=rpc.backend_registry.BackendType[TEST_CONFIG.rpc_backend_name],
                init_method=self.init_method,
                self_rank=self.rank,
                worker_name_to_id=self.worker_name_to_id,
            )
        rpc.join_rpc()

    @dist_init(setup_model_parallel=False)
    def test_reinit(self):
        dist.init_process_group(
            backend=dist.Backend.GLOO,
            init_method=self.init_method,
            rank=self.rank,
            world_size=self.world_size,
        )
        rpc.init_model_parallel(
            self_name="worker{}".format(self.rank),
            backend=rpc.backend_registry.BackendType[TEST_CONFIG.rpc_backend_name],
            init_method=self.init_method,
            self_rank=self.rank,
            worker_name_to_id=self.worker_name_to_id,
        )
        with self.assertRaisesRegex(RuntimeError, "is already initialized"):
            rpc.init_model_parallel(
                self_name="worker{}".format(self.rank),
                backend=rpc.backend_registry.BackendType[TEST_CONFIG.rpc_backend_name],
                init_method=self.init_method,
                self_rank=self.rank,
                worker_name_to_id=self.worker_name_to_id,
            )
        rpc.join_rpc()

    @dist_init(setup_model_parallel=False)
    def test_invalid_names(self):
        dist.init_process_group(
            backend=dist.Backend.GLOO,
            init_method=self.init_method,
            rank=self.rank,
            world_size=self.world_size,
        )

        with self.assertRaisesRegex(RuntimeError, "Worker name must match"):
            rpc.init_model_parallel(
                self_name="abc*",
                backend=rpc.backend_registry.BackendType[TEST_CONFIG.rpc_backend_name],
                init_method=self.init_method,
                self_rank=self.rank,
                worker_name_to_id=self.worker_name_to_id,
                num_send_recv_threads=16,
            )

        with self.assertRaisesRegex(RuntimeError, "Worker name must match"):
            rpc.init_model_parallel(
                self_name=" ",
                backend=rpc.backend_registry.BackendType[TEST_CONFIG.rpc_backend_name],
                init_method=self.init_method,
                self_rank=self.rank,
                worker_name_to_id=self.worker_name_to_id,
                num_send_recv_threads=16,
            )

        with self.assertRaisesRegex(RuntimeError, "must be non-empty"):
            rpc.init_model_parallel(
                self_name="",
                backend=rpc.backend_registry.BackendType[TEST_CONFIG.rpc_backend_name],
                init_method=self.init_method,
                self_rank=self.rank,
                worker_name_to_id=self.worker_name_to_id,
                num_send_recv_threads=16,
            )

        # If the number in the message does not match, it is likely that the
        # value of MAX_NAME_LEN in RPC WorkerInfo has changed.
        with self.assertRaisesRegex(RuntimeError, "shorter than 128"):
            rpc.init_model_parallel(
                self_name="".join(["a" for _ in range(500)]),
                backend=rpc.backend_registry.BackendType[TEST_CONFIG.rpc_backend_name],
                init_method=self.init_method,
                self_rank=self.rank,
                worker_name_to_id=self.worker_name_to_id,
                num_send_recv_threads=16,
            )

        from torch.distributed.rpc.api import _agent

        self.assertEqual(_agent, None)
        # join_rpc() should not do anything as _agent is None
        rpc.join_rpc()
        # We need this barrier here because although init_process_group is
        # blocking, it does not guarantee that all ranks are done with
        # initialization after the call. We did run into issues with it where
        # rank 3 crashed with "connection closed by peer" RuntimeError, which is
        # caused by other ranks exit before rank 3 is ready. This can be fixed
        # by adding a collective call to sync all processes.
        #
        # We decided not fixing this issue in init_process_group because it
        # would add extra overhead to the call, and normal use cases won't
        # create a progress group and exit without doing anything. Hence, it is
        # not worthy to introduce the overhead just for this test case.
        dist.barrier()

    @dist_init(setup_model_parallel=True)
    def test_add(self):
        n = self.rank + 1
        dst_rank = n % self.world_size
        ret = rpc.rpc_sync(
            "worker{}".format(dst_rank),
            torch.add,
            args=(torch.ones(n, n), torch.ones(n, n)),
        )
        self.assertEqual(ret, torch.ones(n, n) * 2)

    @dist_init(setup_model_parallel=True)
    def test_add_with_id(self):
        n = self.rank + 1
        dst_rank = n % self.world_size
        workder_info = rpc.get_worker_info("worker{}".format(dst_rank))

        ret = rpc.rpc_sync(
            workder_info, torch.add, args=(torch.ones(n, n), torch.ones(n, n))
        )
        self.assertEqual(ret, torch.ones(n, n) * 2)

    @dist_init(setup_model_parallel=True)
    def test_scalar_add(self):
        n = self.rank + 1
        dst_rank = n % self.world_size
        ret = rpc.rpc_sync(
            "worker{}".format(dst_rank), torch.add, args=(torch.ones(n, n), n)
        )
        self.assertEqual(ret, (torch.ones(n, n) + n))

    @dist_init(setup_model_parallel=True)
    def test_async_add(self):
        n = self.rank + 1
        dst_rank = n % self.world_size
        fut = rpc.rpc_async(
            "worker{}".format(dst_rank),
            torch.add,
            args=(torch.ones(n, n), torch.ones(n, n)),
        )
        self.assertEqual(fut.wait(), torch.ones(n, n) * 2)

    @dist_init(setup_model_parallel=True)
    def test_nonzero(self):
        n = self.rank + 1
        dst_rank = n % self.world_size
        x = torch.ones(self.world_size, self.world_size)
        x[self.rank][self.rank] = 0
        ret = rpc.rpc_sync("worker{}".format(dst_rank), torch.nonzero, args=(x,))
        self.assertEqual(ret, x.nonzero())

    @dist_init(setup_model_parallel=True)
    def test_multi_rpc(self):
        dst_rank = (self.rank + 1) % self.world_size
        for i in range(20):
            n = i + self.rank + 1
            ret = rpc.rpc_sync(
                "worker{}".format(dst_rank),
                torch.add,
                args=(torch.ones(n, n), torch.ones(n, n)),
            )
            self.assertEqual(ret, torch.ones(n, n) * 2)

    @dist_init(setup_model_parallel=True)
    def test_sync_rpc(self):
        dst_rank = (self.rank + 1) % self.world_size
        for i in range(20):
            rpc.sync_rpc()
            n = i + self.rank + 1
            ret1 = rpc.rpc_sync(
                "worker{}".format(dst_rank),
                torch.add,
                args=(torch.ones(n, n), torch.ones(n, n)),
            )
            rpc.sync_rpc()
            ret2 = rpc.rpc_sync(
                "worker{}".format(dst_rank), torch.add, args=(torch.ones(n, n), 2)
            )
            rpc.sync_rpc()
            self.assertEqual(ret1, torch.ones(n, n) * 2)
            self.assertEqual(ret2, torch.ones(n, n) * 3)

    @dist_init(setup_model_parallel=False)
    def test_join_rpc(self):
        # Initialize RPC.
        dist.init_process_group(
            backend="gloo",
            init_method=self.init_method,
            rank=self.rank,
            world_size=self.world_size,
        )
        rpc.init_model_parallel(
            self_name="worker%d" % self.rank,
            backend=rpc.backend_registry.BackendType[TEST_CONFIG.rpc_backend_name],
            init_method=self.init_method,
            self_rank=self.rank,
            worker_name_to_id=self.worker_name_to_id,
        )

        n = self.rank + 1
        dst_rank = n % self.world_size
        ret = rpc.rpc_sync(
            "worker{}".format(dst_rank),
            torch.add,
            args=(torch.ones(n, n), torch.ones(n, n)),
        )
        self.assertEqual(ret, torch.ones(n, n) * 2)
        rpc.join_rpc()

        with self.assertRaisesRegex(RuntimeError, "^RPC has not been initialized"):
            rpc.rpc_sync(
                "worker{}".format(dst_rank),
                torch.add,
                args=(torch.ones(n, n), torch.ones(n, n)),
            )

        # it's safe to call join_rpc() multiple times
        rpc.join_rpc()

    @dist_init(setup_model_parallel=True)
    def test_expected_src(self):
        dst_rank = (self.rank + 1) % self.world_size
        expected_src_rank = (self.rank - 1) % self.world_size
        ret = rpc.rpc_sync("worker{}".format(dst_rank), set_value, args=(self.rank,))
        value = VALUE_FUTURE.result()
        self.assertEqual(value, expected_src_rank)

    @dist_init(setup_model_parallel=True)
    def test_py_built_in(self):
        n = self.rank + 1
        dst_rank = n % self.world_size
        ret = rpc.rpc_sync("worker{}".format(dst_rank), min, args=(n, n + 1, n + 2))
        self.assertEqual(ret, min(n, n + 1, n + 2))

    @dist_init(setup_model_parallel=True)
    def test_py_user_defined(self):
        n = self.rank + 1
        dst_rank = n % self.world_size
        ret = rpc.rpc_sync(
            "worker{}".format(dst_rank),
            my_function,
            kwargs={"a": n, "b": n + 1, "c": n + 2},
        )
        self.assertEqual(ret, my_function(n, n + 1, n + 2))

    @dist_init(setup_model_parallel=True)
    def test_py_class_constructor(self):
        n = self.rank + 1
        dst_rank = n % self.world_size
        ret = rpc.rpc_sync("worker{}".format(dst_rank), MyClass, args=(n,))
        self.assertEqual(ret.a, n)

    @dist_init(setup_model_parallel=True)
    def test_py_class_instance_method(self):
        n = self.rank + 1
        dst_rank = n % self.world_size
        ret = rpc.rpc_sync(
            "worker{}".format(dst_rank), MyClass(2).my_instance_method, args=(n,)
        )
        self.assertEqual(ret, MyClass(2).my_instance_method(n))

    @dist_init(setup_model_parallel=True)
    def test_py_class_method(self):
        n = self.rank + 1
        dst_rank = n % self.world_size
        ret = rpc.rpc_sync(
            "worker{}".format(dst_rank), MyClass.my_class_method, args=(n, n + 1)
        )
        self.assertEqual(ret, MyClass.my_class_method(n, n + 1))

    @dist_init(setup_model_parallel=True)
    def test_py_class_static_method(self):
        n = self.rank + 1
        dst_rank = n % self.world_size
        ret = rpc.rpc_sync(
            "worker{}".format(dst_rank), MyClass.my_static_method, args=(n + 10,)
        )
        self.assertEqual(ret, MyClass.my_static_method(n + 10))

    @dist_init(setup_model_parallel=True)
    def test_py_multi_async_call(self):
        n = self.rank + 1
        dst_rank = n % self.world_size
        dst_worker_info = rpc.get_worker_info("worker{}".format(dst_rank))
        fut1 = rpc.rpc_async(dst_worker_info, MyClass.my_static_method, args=(n + 10,))
        fut2 = rpc.rpc_async(dst_worker_info, min, args=(n, n + 1, n + 2))
        self.assertEqual(fut1.wait(), MyClass.my_static_method(n + 10))
        self.assertEqual(fut2.wait(), min(n, n + 1, n + 2))

    @dist_init(setup_model_parallel=True)
    def test_py_no_return_result(self):
        n = self.rank + 1
        dst_rank = n % self.world_size
        ret = rpc.rpc_sync("worker{}".format(dst_rank), no_result)
        self.assertEqual(ret, no_result())

    @dist_init(setup_model_parallel=True)
    def test_py_tensors(self):
        n = self.rank + 1
        dst_rank = n % self.world_size
        ret = rpc.rpc_sync(
            "worker{}".format(dst_rank),
            my_tensor_function,
            args=(torch.ones(n, n), torch.ones(n, n)),
        )
        self.assertEqual(ret, my_tensor_function(torch.ones(n, n), torch.ones(n, n)))

    @dist_init(setup_model_parallel=True)
    def test_py_tensors_multi_async_call(self):
        futs = []
        n = self.rank + 1
        dst_rank = n % self.world_size
        for i in range(100):
            fut = rpc.rpc_async(
                "worker{}".format(dst_rank),
                my_tensor_function,
                args=(torch.ones(i, i), torch.ones(i, i)),
            )
            futs.append(fut)

        j = 0
        for fut in futs:
            self.assertEqual(
                fut.wait(), my_tensor_function(torch.ones(j, j), torch.ones(j, j))
            )
            j += 1

    @dist_init(setup_model_parallel=True)
    def test_py_tensors_in_container(self):
        n = self.rank + 1
        dst_rank = n % self.world_size
        a = [torch.ones(n, n), torch.ones(n, n)]
        b = TensorClass(build_complex_tensors())
        c = {"foo": torch.ones(n, n), "bar": torch.ones(n, n)}
        ret = rpc.rpc_sync(
            "worker{}".format(dst_rank), my_complex_tensor_function, args=(a, b, c)
        )
        self.assertEqual(ret, my_complex_tensor_function(a, b, c))

    @dist_init(setup_model_parallel=True)
    def test_py_nested_pickle(self):
        n = self.rank + 1
        dst_rank = n % self.world_size

        ret = rpc.rpc_sync(
            "worker{}".format(dst_rank),
            run_nested_pickle,
            args=(MyPickleClass(), torch.ones(2, 2)),
        )

        m = MyPickleClass()
        m.set(my_tensor_function(torch.ones(2, 2), torch.ones(2, 2)))
        self.assertEqual(ret, run_nested_pickle(m, torch.ones(2, 2)))

    @dist_init(setup_model_parallel=True)
    def test_py_function_exception(self):
        n = self.rank + 1
        dst_rank = n % self.world_size
        with self.assertRaisesRegex(Exception, "TypeError"):
            ret = rpc.rpc_sync("worker{}".format(dst_rank), no_result, args=(10,))

    @dist_init(setup_model_parallel=True)
    def test_py_raise_in_user_func(self):
        n = self.rank + 1
        dst_rank = n % self.world_size
        fut = rpc.rpc_async("worker{}".format(dst_rank), raise_func)
        with self.assertRaisesRegex(Exception, "ValueError"):
            fut.wait()

    @dist_init(setup_model_parallel=True)
    def test_nested_rpc(self):
        n = self.rank + 1
        dst_rank = n % self.world_size
        ret = rpc.rpc_sync(
            "worker{}".format(dst_rank),
            nested_rpc,
            args=("worker{}".format(self.rank),),
        )
        self.assertEqual(ret, torch.ones(2, 2) + 1)

    def _stress_test_rpc(self, f, repeat=1000, args=()):
        import time

        n = self.rank + 1
        dst_rank = n % self.world_size
        futs = []
        tik = time.time()
        for _ in range(repeat):
            fut = rpc.rpc_async("worker{}".format(dst_rank), f, args=args)
            futs.append(fut)

        for fut in futs:
            self.assertEqual(fut.wait(), 0)
        tok = time.time()
        print(
            "Rank {} finished testing {} {} times in {} seconds.".format(
                self.rank, f.__name__, repeat, tok - tik
            )
        )

    @dist_init(setup_model_parallel=True)
    def test_stress_light_rpc(self):
        self._stress_test_rpc(light_rpc)

    @dist_init(setup_model_parallel=True)
    def test_stress_heavy_rpc(self):
        self._stress_test_rpc(heavy_rpc, repeat=20, args=(torch.ones(100, 100),))

    @dist_init(setup_model_parallel=True)
    def test_builtin_remote_ret(self):
        n = self.rank + 1
        dst_rank = n % self.world_size
        rref = rpc.remote(
            "worker{}".format(dst_rank),
            torch.add,
            args=(torch.ones(n, n), torch.ones(n, n)),
        )
        self.assertEqual(rref.to_here().wait(), torch.ones(n, n) * 2)

    @dist_init(setup_model_parallel=True)
    def test_asymmetric_load_with_join(self):
        """Test graceful termination."""
        # worker0 drives and waits for worker1 and worker2
        # throughout the test.
        if self.rank == 0:
            assert self.world_size >= 3

            num_repeat = 200
            futs = []

            # Phase 1: Only worker1 has workload.
            dst = "worker1"
            for _ in range(num_repeat):
                fut = rpc.rpc_async(dst, heavy_rpc, args=(torch.ones(100, 100),))
                futs.append(fut)

            for fut in futs:
                fut.wait()
                self.assertEqual(fut.wait(), 0)

            # Phase 2: Only worker2 has workload.
            # If join is not correctly implemented,
            # worker2 should be closed by now.
            dst = "worker2"
            for _ in range(num_repeat):
                fut = rpc.rpc_async(dst, heavy_rpc, args=(torch.ones(100, 100),))
                futs.append(fut)

            for fut in futs:
                fut.wait()
                self.assertEqual(fut.wait(), 0)

    def _test_multi_remote_call(self, fn, args_fn=lambda x: (), kwargs_fn=lambda x: {}):
        m = 10
        n = self.rank + 1
        dst_rank = n % self.world_size
        rrefs = []
        expected = []
        for i in range(m):
            n = n + i
            rrefs.append(
                rpc.remote(
                    "worker{}".format(dst_rank),
                    fn,
                    args=args_fn(n),
                    kwargs=kwargs_fn(n),
                )
            )
            expected.append(fn(*args_fn(n), **kwargs_fn(n)))

        for i in range(m):
            self.assertEqual(rrefs[i].to_here().wait(), expected[i])

    @dist_init(setup_model_parallel=True)
    def test_multi_builtin_remote_ret(self):
        def args_fn(n):
            return (torch.ones(n, n), torch.ones(n, n))

        self._test_multi_remote_call(torch.add, args_fn=args_fn)

    @dist_init(setup_model_parallel=True)
    def test_py_udf_remote(self):
        n = self.rank + 1
        dst_rank = n % self.world_size
        rref = rpc.remote(
            "worker{}".format(dst_rank),
            my_function,
            kwargs={"a": n, "b": n + 1, "c": n + 2},
        )
        self.assertEqual(rref.to_here().wait(), my_function(n, n + 1, n + 2))

    @dist_init(setup_model_parallel=True)
    def test_multi_py_udf_remote(self):
        def kwargs_fn(n):
            return {"a": torch.ones(n, n), "b": torch.ones(n, n), "c": torch.ones(n, n)}

        self._test_multi_remote_call(my_function, kwargs_fn=kwargs_fn)

    @dist_init(setup_model_parallel=True)
    def test_py_rref_args(self):
        n = self.rank + 1
        dst_rank = n % self.world_size
        rref_a = rpc.remote(
            "worker{}".format(dst_rank), torch.add, args=(torch.ones(n, n), 2)
        )
        rref_b = rpc.remote(
            "worker{}".format(dst_rank), torch.add, args=(torch.ones(n, n), 1)
        )
        rref_c = rpc.remote(
            "worker{}".format(dst_rank), my_rref_function, args=(rref_a, rref_b)
        )
        self.assertEqual(rref_c.to_here().wait(), torch.ones(n, n) + 4)

    @dist_init(setup_model_parallel=True)
    def test_py_rref_args_user_share(self):
        n = self.rank + 1
        owner_rank = n % self.world_size
        user_rank = (n + 1) % self.world_size
        rref_a = rpc.remote(
            "worker{}".format(owner_rank), my_function, args=(torch.ones(n, n), 2, 0)
        )
        rref_b = rpc.remote(
            "worker{}".format(owner_rank), my_function, args=(torch.ones(n, n), 1, 0)
        )
        rref_c = rpc.remote(
            "worker{}".format(user_rank), my_rref_function, args=(rref_a, rref_b)
        )
        self.assertEqual(rref_c.to_here().wait(), torch.ones(n, n) + 4)

    @dist_init(setup_model_parallel=True)
    def test_py_rpc_rref_args(self):
        n = self.rank + 1
        dst_rank = n % self.world_size
        rref_a = rpc.remote(
            "worker{}".format(dst_rank), my_function, args=(torch.ones(n, n), 2, 0)
        )
        rref_b = rpc.remote(
            "worker{}".format(dst_rank), my_function, args=(torch.ones(n, n), 1, 0)
        )

        c = rpc.rpc_sync(
            "worker{}".format(dst_rank), my_rref_function, args=(rref_a, rref_b)
        )

        self.assertEqual(c, torch.ones(n, n) + 4)

    @dist_init(setup_model_parallel=True)
    def test_nested_remote(self):
        n = self.rank + 1
        dst_rank1 = n % self.world_size
        dst_rank2 = (n + 1) % self.world_size

        rref = rpc.remote(
            "worker{}".format(dst_rank1),
            nested_remote,
            args=("worker{}".format(dst_rank2),),
        )
        self.assertEqual(rref.to_here().wait(), torch.ones(2, 2) + 3)

    @dist_init(setup_model_parallel=True)
    def test_nested_rref(self):
        n = self.rank + 1
        dst_rank1 = n % self.world_size
        dst_rank2 = (n + 1) % self.world_size
        rref_of_rrefs = rpc.remote(
            "worker{}".format(dst_rank1),
            nested_rref,
            args=("worker{}".format(dst_rank2),),
        )
        rrefs = rref_of_rrefs.to_here().wait()
        self.assertEqual(len(rrefs), 2)
        self.assertEqual(rrefs[0].to_here().wait(), torch.ones(2, 2) + 1)
        self.assertEqual(rrefs[1].to_here().wait(), torch.ones(2, 2) + 2)

    @dist_init(setup_model_parallel=True)
    def test_nested_rref_stress(self):
        n = self.rank + 1
        dst_rank1 = n % self.world_size
        dst_rank2 = (n + 1) % self.world_size
        all_rrefs = []
        for _ in range(20):
            all_rrefs.append(
                rpc.remote(
                    "worker{}".format(dst_rank1),
                    nested_rref,
                    args=("worker{}".format(dst_rank2),),
                )
            )

        for i in range(20):
            rref_of_rrefs = all_rrefs[i]
            rrefs = rref_of_rrefs.to_here().wait()
            self.assertEqual(len(rrefs), 2)
            self.assertEqual(rrefs[0].to_here().wait(), torch.ones(2, 2) + 1)
            self.assertEqual(rrefs[1].to_here().wait(), torch.ones(2, 2) + 2)

    @dist_init(setup_model_parallel=True)
    def test_multi_layer_nested_async_rpc(self):
        # This test will exit right away, but there will be a chain of async
        # RPCs. The termination algorithm should detect those messages properly.
        # Otherwise, some peer could exit early, leaving others to timeout
        # errors or connection closed errors.
        ttl = 20
        n = self.rank + 1
        dst_rank = n % self.world_size

        multi_layer_nested_async_rpc(dst_rank, self.world_size, ttl)

    @dist_init(setup_model_parallel=True)
    def test_remote_with_exception(self):
        n = self.rank + 1
        dst_rank = n % self.world_size
        rref = rpc.remote("worker{}".format(dst_rank), raise_func)
        with self.assertRaisesRegex(Exception, "ValueError"):
            rref.to_here().wait()

    @dist_init(setup_model_parallel=True)
    def test_rpc_return_rref(self):
        n = self.rank + 1
        dst_rank1 = n % self.world_size
        dst_rank2 = (n + 1) % self.world_size
        rref = rpc.rpc_sync(
            "worker{}".format(dst_rank1),
            rpc_return_rref,
            args=("worker{}".format(dst_rank2),),
        )
        self.assertEqual(rref.to_here().wait(), torch.ones(2, 2) + 1)

    @dist_init(setup_model_parallel=True)
    def test_rref_forward_chain(self):
        ttl = 8
        n = self.rank + 1
        dst_rank = n % self.world_size

        rref = rpc.remote(
            "worker{}".format(dst_rank), torch.add, args=(torch.ones(n, n), 1)
        )

        ret_rref = rref_forward_chain(dst_rank, self.world_size, rref, ttl)

        for i in range(ttl):
            self.assertEqual(len(ret_rref), 1)
            ret_rref = ret_rref[0].to_here().wait()

        ret = ret_rref
        self.assertEqual(ret, torch.add(torch.ones(n, n), 1))

    @dist_init(setup_model_parallel=True)
    def test_remote_same_worker(self):
        n = self.rank + 1
        dst_rank = n % self.world_size
        rref_a = rpc.remote(
            "worker{}".format(dst_rank), torch.add, args=(torch.ones(n, n), 2)
        )
        rref_b = rpc.remote(
            "worker{}".format(dst_rank), torch.add, args=(torch.ones(n, n), 1)
        )
        rref_c = rpc.remote(
            "worker{}".format(dst_rank), my_rref_function, args=(rref_a, rref_b)
        )
        self.assertEqual(rref_c.to_here().wait(), torch.ones(n, n) + 4)

    def test_requires_process_group_agent_decorator(self):
        @requires_process_group_agent("test_func did not run")
        def test_func():
            return "expected result"

<<<<<<< HEAD
        if TEST_CONFIG.rpc_backend_name == "PROCESS_GROUP":
            self.assertEqual(test_func(), "expected result")
=======
        if TEST_CONFIG.rpc_backend == RpcBackend.PROCESS_GROUP:
            self.assertEqual(test_func(), "expected result")

    def test_dist_init_decorator(self):
        @dist_init(setup_model_parallel=False)
        def test_func(self):
            return "expected result"

        self.assertEqual(test_func(self), "expected result")

        with self.assertRaisesRegex(
            AssertionError, "setup_model_parallel must be a bool value"
        ):
            @dist_init
            def test_func(self):
                return "expected result"
>>>>>>> d04973be
<|MERGE_RESOLUTION|>--- conflicted
+++ resolved
@@ -253,12 +253,6 @@
     @requires_process_group_agent("PROCESS_GROUP rpc backend specific test, skip")
     @dist_init(setup_model_parallel=False)
     def test_duplicate_name(self):
-        dist.init_process_group(
-            backend=dist.Backend.GLOO,
-            init_method=self.init_method,
-            rank=self.rank,
-            world_size=self.world_size,
-        )
         with self.assertRaisesRegex(RuntimeError, "is not unique"):
             rpc.init_model_parallel(
                 self_name="duplicate_name",
@@ -271,12 +265,6 @@
 
     @dist_init(setup_model_parallel=False)
     def test_reinit(self):
-        dist.init_process_group(
-            backend=dist.Backend.GLOO,
-            init_method=self.init_method,
-            rank=self.rank,
-            world_size=self.world_size,
-        )
         rpc.init_model_parallel(
             self_name="worker{}".format(self.rank),
             backend=rpc.backend_registry.BackendType[TEST_CONFIG.rpc_backend_name],
@@ -296,13 +284,6 @@
 
     @dist_init(setup_model_parallel=False)
     def test_invalid_names(self):
-        dist.init_process_group(
-            backend=dist.Backend.GLOO,
-            init_method=self.init_method,
-            rank=self.rank,
-            world_size=self.world_size,
-        )
-
         with self.assertRaisesRegex(RuntimeError, "Worker name must match"):
             rpc.init_model_parallel(
                 self_name="abc*",
@@ -346,7 +327,6 @@
             )
 
         from torch.distributed.rpc.api import _agent
-
         self.assertEqual(_agent, None)
         # join_rpc() should not do anything as _agent is None
         rpc.join_rpc()
@@ -361,7 +341,6 @@
         # would add extra overhead to the call, and normal use cases won't
         # create a progress group and exit without doing anything. Hence, it is
         # not worthy to introduce the overhead just for this test case.
-        dist.barrier()
 
     @dist_init(setup_model_parallel=True)
     def test_add(self):
@@ -448,12 +427,6 @@
     @dist_init(setup_model_parallel=False)
     def test_join_rpc(self):
         # Initialize RPC.
-        dist.init_process_group(
-            backend="gloo",
-            init_method=self.init_method,
-            rank=self.rank,
-            world_size=self.world_size,
-        )
         rpc.init_model_parallel(
             self_name="worker%d" % self.rank,
             backend=rpc.backend_registry.BackendType[TEST_CONFIG.rpc_backend_name],
@@ -930,11 +903,7 @@
         def test_func():
             return "expected result"
 
-<<<<<<< HEAD
         if TEST_CONFIG.rpc_backend_name == "PROCESS_GROUP":
-            self.assertEqual(test_func(), "expected result")
-=======
-        if TEST_CONFIG.rpc_backend == RpcBackend.PROCESS_GROUP:
             self.assertEqual(test_func(), "expected result")
 
     def test_dist_init_decorator(self):
@@ -949,5 +918,4 @@
         ):
             @dist_init
             def test_func(self):
-                return "expected result"
->>>>>>> d04973be
+                return "expected result"