import inspect
import torch
import collections
import types
import textwrap
import functools
import warnings

import torch._jit_internal as _jit_internal
from torch.jit.frontend import get_default_args
from torch.nn import Module, ModuleList, Sequential, ModuleDict
from torch._six import get_function_from_type, bind_method


ScriptMethodStub = collections.namedtuple('ScriptMethodStub', ('resolution_callback', 'def_', 'original_method'))

# TODO: there should be a more principled way of doing this.
blacklist = [
    "_version",
    "_parameters",
    "_buffers",
    "_modules",
    "_initializing",
    "_backward_hooks",
    "_forward_hooks",
    "_forward_pre_hooks",
    "_state_dict_hooks",
    "_load_state_dict_pre_hooks",
    "dump_patches",
]

def make_stub(func):
    rcb = _jit_internal.createResolutionCallbackFromClosure(func)
    ast = torch.jit.get_jit_def(func, self_name="RecursiveScriptModule")
    return ScriptMethodStub(rcb, ast, func)

def make_stub_from_method(nn_module, method):
    func = get_function_from_type(type(nn_module), method)
    if isinstance(func, ScriptMethodStub):
        return func
    return make_stub(func)

# base types that can be constants
# in addition, tuples and lists of these base types are also considered constants
# If you edit this list, then you also need to edit the handlers in
# ConstantValue in jit/script/init.cpp
_constant_types = (bool, float, int, str, type(None), types.FunctionType, torch.device, torch.layout, torch.dtype)

def _get_valid_constant(attr, v):
    if isinstance(v, _constant_types):
        return v
    elif isinstance(v, tuple) or isinstance(v, list):
        return tuple(_get_valid_constant(attr, x) for x in v)
    constants = ", ".join(typ.__name__ for typ in _constant_types)
    raise TypeError(textwrap.dedent("""
        '{}' object for attribute '{}' is not a valid constant.
        Valid constants are:
        1. a nn.ModuleList
        2. a value of type {{{}}}
        3. a list or tuple of (2)
        """.format(type(v).__name__, attr, constants)))

def infer_raw_concrete_type(nn_module):
    """
    Build a ConcreteModuleType from an nn.Module. This ConcreteModuleType
    doesn't have a JIT type associated with it yet, it must be filled in
    by the caller.
    """
    concrete_type = torch._C.ConcreteModuleType()
    concrete_type.add_pyclass(type(nn_module))
    if isinstance(nn_module, (torch.nn.ModuleDict, torch.jit._ConstModuleDict)):
        concrete_type.set_module_dict()
    if isinstance(nn_module, (torch.nn.ModuleList, torch.nn.Sequential, torch.jit._ConstModuleList)):
        concrete_type.set_module_list()

    added_names = set()
    for name, item in nn_module._parameters.items():
        if item is None:
            # TODO special case: parameters can be None. The JIT assumes
            # parameters are Tensor types, so in this case just add it as a
            # attribute.
            # The "correct" fix here is to add the parameter as a NoneType
            # attribute, but NoneType refinemenet is currently wonky
            continue
        assert isinstance(item, torch.Tensor)
        attr_type = torch._C._jit_try_infer_type(item)
        concrete_type.add_attribute(name, attr_type, True)
        added_names.add(name)

    for name, item in nn_module._modules.items():
        sub_concrete_type = concrete_type_store.get_or_create_concrete_type(item)
        concrete_type.add_module(name, sub_concrete_type)
        added_names.add(name)

    for name, item in nn_module._buffers.items():
        if item is None:
            # TODO special case: parameters can be None. The JIT assumes
            # parameters are Tensor types, so in this case just add it as a
            # attribute
            # The "correct" fix here is to add the parameter as a NoneType
            # attribute, but NoneType refinemenet is currently wonky
            continue
        assert isinstance(item, torch.Tensor)
        attr_type = torch._C._jit_try_infer_type(item)
        concrete_type.add_attribute(name, attr_type, False)
        added_names.add(name)

    # populate constants_set
    constants_set = getattr(nn_module, "__constants__", set())

    # Constants annotated via `Final[T]` rather than being added to `__constants__`
    for name, ann in getattr(nn_module, '__annotations__', {}).items():
        if torch._jit_internal.is_final(ann):
            constants_set.add(name)

    for name in constants_set:
        if name in added_names:
            # XXX: It is possible for something to be in the constants set but
            # also in the parameters/buffers. This happens in BatchNorm as a
            # hack to support optional parameters.
            continue
        if not hasattr(nn_module, name):
            # TODO: We should really error in this case, but there are a couple
            # extant examples of this so leave it for a future PR.
            warnings.warn("'{}' was found in ScriptModule constants, "
                          "but was not actually set in __init__. "
                          "Consider removing it.".format(name))
            continue
        value = getattr(nn_module, name)
        concrete_type.add_constant(name, _get_valid_constant(name, value))
        added_names.add(name)

    # populate overloads
    overloads = getattr(nn_module, "__overloads__", {})
    # update with any annotated overloads
    overloads.update(get_overload_name_mapping(get_overload_annotations(nn_module)))
    for name, overloaded_names in overloads.items():
        concrete_type.add_overload(name, overloaded_names)

    class_annotations = getattr(nn_module, '__annotations__', {})

    # populate which methods are properties
    for name, value in type(nn_module).__dict__.items():
        if isinstance(value, property):
            concrete_type.add_property(name)

    for name, value in nn_module.__dict__.items():
        if name in blacklist or name.startswith("__"):
            # Python objects have lots of random attributes attached to them;
            # PyTorch adds a few more. Prevent these from getting compiled.
            continue

        if name in added_names:
            # Don't re-add anything we already added
            continue

<<<<<<< HEAD
        if inspect.isfunction(value) and not inspect.ismethod(value):
            # This is a Python function attribute. Try to script it.
            try:
                value = torch.jit.script(value)
=======
        if not hasattr(nn_module, name):
            # TODO: delete this when [switch to __dict__]
            continue

        item = getattr(nn_module, name)
        if name not in nn_module.__dict__ and not isinstance(getattr(type(nn_module), name, None), property):
            # Skip class attributes that aren't properties
            # TODO: delete this when [switch to __dict__]
            continue

        # Handle Python function attributes
        if inspect.isfunction(item) and not inspect.ismethod(item):
            cls_attr = getattr(type(nn_module), name, None)
            if inspect.isfunction(cls_attr):
                # Skip function attributes that exist on the nn_module class.
                # TODO: delete this when [switch to __dict__]
                continue

            try:
                scripted_fn = torch.jit.script(item)
                concrete_type.add_function_attribute(
                    name,
                    torch._C._jit_try_infer_type(scripted_fn),
                    item)
>>>>>>> aaab5b48
            except Exception as e:
                # If we fail to script the function, it isn't a hard error.
                # Instead, we will add it to the list of attributes we failed
                # to convert, with the compilation error.
                hint = ("(This function exists as an attribute on the Python module, "
                        "but we failed to compile it to a TorchScript function. "
                        "\nThe error stack is reproduced here:\n{}").format(e)
                concrete_type.add_failed_attribute(name, hint)
                pass

            continue

        # Handle Script function attributes
        if isinstance(item, torch.jit.ScriptFunction):
            concrete_type.add_function_attribute(
                name,
                torch._C._jit_try_infer_type(item),
                item)
            continue

        # If we got here, this is a regular "data" attribute. Try to infer to
        # the type and add it to the concrete type
        if name in class_annotations:
            attr_type = torch.jit.annotations.ann_to_type(class_annotations[name])
        elif isinstance(value, torch.jit.Attribute):
            attr_type = torch.jit.annotations.ann_to_type(value.type)
        else:
            attr_type = torch._C._jit_try_infer_type(value)

        if attr_type is not None:
            concrete_type.add_attribute(name, attr_type, False)
        else:
            # TODO: could add more detail here. For example, what the user should do
            # when the pytype is `list` or `NoneType`
            hint = ("(This attribute exists on the Python module, "
                    "but we failed to convert Python type: '{}' "
                    "to a TorchScript type.)").format(type(value).__name__)
            concrete_type.add_failed_attribute(name, hint)

    return concrete_type

class ConcreteTypeStore(object):
    def __init__(self):
        # Python module type => List[ConcreteModuleType)]
        self.type_store = {}
        # ConcreteTypes that have had their methods already compiled
        self.methods_compiled = set()

    def get_or_create_concrete_type(self, nn_module):
        """
        Infer a ConcreteType from this `nn.Module` instance. Underlying JIT
        types are re-used if possible.
        """
        assert isinstance(nn_module, Module)
        if isinstance(nn_module, torch.jit.ScriptModule) and \
                hasattr(nn_module, "_concrete_type"):
            return nn_module._concrete_type

        if isinstance(nn_module, (torch.nn.ModuleList, torch.nn.Sequential, torch.nn.ModuleDict)):
            # TODO: This is here because the compilation path for constant iterable
            # modules is different from everything else. Instead of calling
            # create_script_module, we directly create a
            # _ConstSequential/ModuleList/ModuleDict instance.
            #
            # The path used to create ConcreteTypes involves going in and analyzing
            # all the nn.Modules ahead of time.
            #
            # That leads to skew where the result of generating a ConcreteType
            # (which involves looking at torch.nn.Sequential) is different from the
            # actual compilation path (which directly builds _ConstSequential).
            #
            # The right solution is to make these modules not special in the
            # compilation path. But for now, just mimic what compilation does when
            # generating a ConcreteType
            scripted = create_constant_iterable_module(nn_module)
            return scripted._concrete_type

        raw_concrete_type = infer_raw_concrete_type(nn_module)

        nn_module_type = type(nn_module)
        if nn_module_type not in self.type_store:
            self.type_store[nn_module_type] = []

        # Search the type store for an already-available JIT type
        known_types = self.type_store[nn_module_type]
        found = False
        for known_type in known_types:
            if raw_concrete_type.equals(known_type):
                return known_type

        # We didn't find anything; generate a new JIT type from this concrete type
        raw_concrete_type.create_new_type_from_this()
        self.type_store[nn_module_type].append(raw_concrete_type)
        return raw_concrete_type

concrete_type_store = ConcreteTypeStore()

def create_methods_from_stubs(concrete_type, stubs):
    defs = [m.def_ for m in stubs]
    name = [def_.name().name for def_ in defs]
    rcbs = [m.resolution_callback for m in stubs]
    defaults = [get_default_args(m.original_method) for m in stubs]
    concrete_type._create_methods(defs, rcbs, defaults)

def create_script_module_for_tracing(nn_module, stubs):
    """
    Creates a new ScriptModule from an nn.Module, but always uses a fresh type.

    NOTE: Only use this when we cannot guarantee type sharing will work
          correctly. This only happens today for traced modules, where the same
          module can produce different traced methods depending on the inputs.

    Arguments:
        nn_module:  The original Python nn.Module that we are creating a ScriptModule for.
        stubs:  ScriptMethodStubs to compile as part of the conversion process.
    """
    check_module_initialized(nn_module)
    # Get a ConcreteType without a JIT type. We will generate one ourselves
    # and fill it in.
    concrete_type = infer_raw_concrete_type(nn_module)
    cpp_module = torch._C.ScriptModule(torch._jit_internal._qualified_name(type(nn_module)),
                                       torch.jit._python_cu,
                                       True)
    # Poison this concrete type to ensure that it never gets re-used
    concrete_type.set_poisoned()
    concrete_type.add_jit_type(cpp_module._type())

    return create_script_module_impl(nn_module, concrete_type, cpp_module, stubs)


def create_script_module(nn_module, stubs):
    """
    Creates a new ScriptModule from an nn.Module, sharing underlying JIT types if possible

    Arguments:
        nn_module:  The original Python nn.Module that we are creating a ScriptModule for.
        stubs:  ScriptMethodStubs to compile as part of the conversion process.
    """
    check_module_initialized(nn_module)
    concrete_type = concrete_type_store.get_or_create_concrete_type(nn_module)
    cpp_module = torch._C._create_module_with_type(concrete_type.jit_type)

    return create_script_module_impl(nn_module, concrete_type, cpp_module, stubs)

def create_script_module_impl(nn_module, concrete_type, cpp_module, stubs):
    """
    Convert an nn.Module to a RecursiveScriptModule.

    Arguments:
        nn_module:  The original Python nn.Module that we are creating a ScriptModule for.
        concrete_type:  The fully initialized ConcreteType of the module.
        cpp_module:  A newly-constructed C++ script::Module to copy stuff into.
        stubs:  ScriptMethodStubs to compile as part of the conversion process.
    """
    assert concrete_type.jit_type and concrete_type.jit_type == cpp_module._type()

    def init_fn(script_module):
        # Initialize the ScriptModule:
        # 1. Copy the attributes/parameters/buffers from the original `nn_module` to the new ScriptModule.
        for name, (attr_type, is_param) in concrete_type.get_attributes().items():
            orig_value = getattr(nn_module, name)

            if is_param:
                cpp_module._register_parameter(name, orig_value, False)
            elif isinstance(orig_value, torch.jit.Attribute):
                cpp_module._register_attribute(name, attr_type, orig_value.value)
            else:
                cpp_module._register_attribute(name, attr_type, orig_value)

        # 2. Copy the submodules from the original `nn_module` to the new ScriptModule,
        #    recursively scripting them.
        for name in concrete_type.get_module_names():
            orig_value = getattr(nn_module, name)
            assert isinstance(orig_value, Module)
            scripted = recursive_script(orig_value)
            cpp_module._register_module(name, scripted._c)

            script_module._modules[name] = scripted

        # 3. Copy @ignored/@unused methods from the original `nn_module` to the new ScriptModule.
        #    This ensures we can access these Python methods on the ScriptModule.
        for name in dir(nn_module):
            item = getattr(nn_module, name, None)
            if not inspect.ismethod(item):
                continue
            if _jit_internal.is_ignored_fn(item):
                setattr(script_module, name, item)

        # For convenience, attach the concrete type to the new ScriptModule
        script_module._concrete_type = concrete_type

    # Actually create the ScriptModule, initializing it with the function we just defined
    script_module = torch.jit.RecursiveScriptModule._construct(cpp_module, init_fn)

    # Compile methods if necessary
    if concrete_type not in concrete_type_store.methods_compiled:
        create_methods_from_stubs(concrete_type, stubs)
        torch._C._run_emit_module_hook(cpp_module)
        concrete_type_store.methods_compiled.add(concrete_type)

    # Make the compiled methods available to the Python ScriptModule class.
    for stub in stubs:
        if stub.original_method is None:
            # define()'d methods don't have an Python original_method, so we
            # don't need to do any Python re-wrapping stuff
            continue

        name = stub.original_method.__name__
        if name != stub.def_.name().name:
            # TODO: Why skip this? Because @torch.jit._overload_method will
            # mangle the name of the function.
            continue
        script_method = cpp_module._get_method(name)

        # Wrap the original to propagate docstrings and such.
        # TODO: we don't currently do this functions that are recursively
        # compiled, we should.
        script_method = functools.wraps(stub.original_method)(script_method)

        # Add the methods to the script_module directly. This ensures they will
        # be found first when `name` is looked up (as opposed to the stubs or
        # nn.Module.forward)
        script_module.__dict__[name] = script_method

    return script_module

def get_overload_annotations(mod):
    # original function => [(mangled overload name, overload function)]
    overloads = {}

    # TODO: should this be dir(type(mod))?
    for name in dir(mod):
        item = getattr(mod, name, None)
        if not callable(item):
            continue

        # builtin functions like repr() in python 2 do not have __module__ defined
        if hasattr(item, "__module__") and item.__module__ is not None:
            method_overloads = _jit_internal._get_overloaded_methods(item, mod.__class__)
            if method_overloads is None:
                continue

            original_name = item.__name__
            names = [name + "__" + str(i) for i in range(len(method_overloads))]
            overloads[item] = list(zip(names, method_overloads))

    return overloads

def get_overload_name_mapping(overload_info):
    # Same format as __overloads__
    # original function => [overload names]
    overload_name_mappings = {}
    for orig_fn, overloads in overload_info.items():
        original_name = orig_fn.__name__
        if original_name not in overload_name_mappings:
            overload_name_mappings[original_name] = []

        for overload_name, _ in overloads:
            overload_name_mappings[original_name].append(overload_name)
    return overload_name_mappings

def make_stubs_for_overloads(overload_info):
    overload_stubs = []
    for orig_fn, overloads in overload_info.items():
        orig_ast = torch.jit.get_jit_def(orig_fn, self_name="RecursiveScriptModule")
        for overload_name, overload_fn in overloads:
            torch.jit._check_no_signature(overload_fn)
            over_ast = torch.jit.get_jit_def(overload_fn, self_name="RecursiveScriptModule")
            new_ast = torch._C._replace_overloaded_method_decl(over_ast.decl(), orig_ast, overload_name)
            _rcb = _jit_internal.createResolutionCallbackFromClosure(orig_fn)
            overload_stubs.append(ScriptMethodStub(_rcb, new_ast, overload_fn))
    return overload_stubs

def check_module_initialized(mod):
    assert isinstance(mod, torch.nn.Module)
    if not hasattr(mod, '_parameters'):
        raise RuntimeError("'{}' has not been initialized, did you forget to call 'super()'?"
                           .format(type(mod).__name__))

def infer_methods_to_compile(nn_module):
    """
    Implements the default rules for which methods should act as starting
    points for compilation (TODO add a link when the rules are published).
    """
    check_module_initialized(nn_module)

    methods = []
    if hasattr(nn_module, 'forward'):
        if getattr(nn_module.forward, "__func__", None) == torch.nn.Module.forward:
            # TODO, we deleted a check that forward is actually defined, instead skipping it
            pass
        elif not _jit_internal.is_ignored_fn(nn_module.forward):
            methods = ['forward']

    exported = []
    for name in dir(nn_module):
        item = getattr(nn_module, name, None)
        if _jit_internal.get_torchscript_modifier(item) is _jit_internal.FunctionModifiers.EXPORT:
            exported.append(name)

    methods = methods + exported

    overload_name_mappings = dict(getattr(nn_module, "__overloads__", {}))
    overload_info = get_overload_annotations(nn_module)
    overload_name_mappings.update(get_overload_name_mapping(overload_info))
    overload_stubs = make_stubs_for_overloads(overload_info)

    nn_module.__overloads__ = overload_name_mappings

    # we shouldn't directly compile overloaded methods, just its overloads
    def ignore_overloaded(method_name):
        return method_name not in overload_name_mappings

    filtered_methods = filter(ignore_overloaded, methods)

    # Unique the methods. We don't want to use a set to store the methods because it
    # introduces non-determinism to compile order.
    uniquer = set()
    uniqued_methods = []
    for name in filtered_methods:
        if name in uniquer:
            continue
        uniqued_methods.append(name)
        uniquer.add(name)

    stubs = []
    for method in uniqued_methods:
        stubs.append(make_stub_from_method(nn_module, method))
    return overload_stubs + stubs

def recursive_script(nn_module):
    """
    Makes a ScriptModule from an nn.Module, using the default rules for
    determining which methods to compile.

    Arguments:
        nn_module:  The original Python nn.Module that we are creating a ScriptModule for.
    """
    if isinstance(nn_module, torch.jit.ScriptModule):
        return nn_module

    check_module_initialized(nn_module)

    if isinstance(nn_module, (torch.nn.ModuleList, torch.nn.Sequential, torch.nn.ModuleDict)):
        # Create constant versions for the iterable modules
        return create_constant_iterable_module(nn_module)

    return create_script_module(nn_module, infer_methods_to_compile(nn_module))

def try_compile_fn(fn, loc):
    if _jit_internal.is_ignored_fn(fn):
        # Don't do anything for @ignore'd functions
        return None

    if isinstance(fn, torch.nn.Module):
        # Since modules are callable pybind recognizes them as functions, but
        # don't do anything for them
        return None

    if not inspect.isfunction(fn) and not inspect.ismethod(fn):
        raise RuntimeError("`{}` is not a function. Recursive scripting only supports "
                           "Python functions or methods currently.\n"
                           "Consider manually annotating `{}` with @torch.jit.script.".format(fn, fn))

    # We don't have the actual scope where the function was defined, but we can
    # extract the necessary info from the closed over variables on the function
    # object
    rcb = _jit_internal.createResolutionCallbackFromClosure(fn)
    return torch.jit.script(fn, _rcb=rcb)

def create_constant_iterable_module(module):
    modules = collections.OrderedDict()

    for key, submodule in module._modules.items():
        if isinstance(submodule, (ModuleList, Sequential, ModuleDict)):
            # Make each item in the module a constant
            modules[key] = create_constant_iterable_module(submodule)
        else:
            modules[key] = recursive_script(submodule)

    if isinstance(module, Sequential):
        return torch.jit._ConstSequential(Sequential(modules))
    elif isinstance(module, ModuleList):
        return torch.jit._ConstModuleList(modules)
    elif isinstance(module, ModuleDict):
        return torch.jit._ConstModuleDict(modules)
    else:
        raise RuntimeError("Only nn.ModuleList, nn.Sequential, and nn.ModuleDict can be made "
                           "into constant modules, found {}".format(module))

def wrap_cpp_module(cpp_module):
    """
    Wrap this torch._C.ScriptModule in a Python ScriptModule, recursively for all submodules
    """
    def init_fn(script_module):
        for name, cpp_module in script_module._c._get_modules():
            setattr(script_module, name, wrap_cpp_module(cpp_module))
    return torch.jit.RecursiveScriptModule._construct(cpp_module, init_fn)

def compile_unbound_method(concrete_type, fn):
    if isinstance(fn, property):
        if fn.fset is not None or fn.fdel is not None:
            err_name = fn.fset.__name__ if fn.fset is not None else fn.fdel.__name__
            raise RuntimeError(
                "Found a setter or deleter on `@property` method '{}', "
                "these are not supported.".format(err_name))
        fn = fn.fget

    if _jit_internal.is_ignored_fn(fn):
        return None
    stub = make_stub(fn)
    with torch.jit._disable_emit_hooks():
        # We don't want to call the hooks here since the graph that is calling
        # this function is not yet complete
        create_methods_from_stubs(concrete_type, (stub,))
    return stub

def is_property(attr):
    return isinstance(attr, property)

def lazy_bind(concrete_type, unbound_method):
    """
    Returns a function that lazily binds `unbound_method` to a provided
    Module IValue, then invokes the method. We do this so that any Python
    shenanigans that will poison type sharing are impossible at compile
    time.
    """
    def lazy_binding_method(cpp_module, *args):
        def init_fn(script_module):
            orig_class = concrete_type.py_class

            # Copy @ignored/@unused methods from the original module to the new one.
            # This ensures they are available during execution.
            for name in dir(orig_class):
                item = getattr(orig_class, name, None)
                if _jit_internal.is_ignored_fn(item):
                    setattr(script_module, name, item)

            # Copy constants over so they are available during execution.
            for name, value in concrete_type.get_constants().items():
                setattr(script_module, name, value)

        script_module = torch.jit.RecursiveScriptModule._construct(cpp_module, init_fn)
        method = bind_method(unbound_method, script_module, torch.jit.RecursiveScriptModule)
        return method(*args)

    # make the lazy binding method "look like" the original method
    lazy_binding_method.original_fn = unbound_method
    lazy_binding_method.__name__ = unbound_method.__name__
    torch._jit_internal.copy_torchscript_modifier(unbound_method, lazy_binding_method)

    return lazy_binding_method<|MERGE_RESOLUTION|>--- conflicted
+++ resolved
@@ -140,10 +140,6 @@
     class_annotations = getattr(nn_module, '__annotations__', {})
 
     # populate which methods are properties
-    for name, value in type(nn_module).__dict__.items():
-        if isinstance(value, property):
-            concrete_type.add_property(name)
-
     for name, value in nn_module.__dict__.items():
         if name in blacklist or name.startswith("__"):
             # Python objects have lots of random attributes attached to them;
@@ -154,37 +150,14 @@
             # Don't re-add anything we already added
             continue
 
-<<<<<<< HEAD
+        # Handle Python function attributes
         if inspect.isfunction(value) and not inspect.ismethod(value):
-            # This is a Python function attribute. Try to script it.
             try:
-                value = torch.jit.script(value)
-=======
-        if not hasattr(nn_module, name):
-            # TODO: delete this when [switch to __dict__]
-            continue
-
-        item = getattr(nn_module, name)
-        if name not in nn_module.__dict__ and not isinstance(getattr(type(nn_module), name, None), property):
-            # Skip class attributes that aren't properties
-            # TODO: delete this when [switch to __dict__]
-            continue
-
-        # Handle Python function attributes
-        if inspect.isfunction(item) and not inspect.ismethod(item):
-            cls_attr = getattr(type(nn_module), name, None)
-            if inspect.isfunction(cls_attr):
-                # Skip function attributes that exist on the nn_module class.
-                # TODO: delete this when [switch to __dict__]
-                continue
-
-            try:
-                scripted_fn = torch.jit.script(item)
+                scripted_fn = torch.jit.script(value)
                 concrete_type.add_function_attribute(
                     name,
                     torch._C._jit_try_infer_type(scripted_fn),
-                    item)
->>>>>>> aaab5b48
+                    value)
             except Exception as e:
                 # If we fail to script the function, it isn't a hard error.
                 # Instead, we will add it to the list of attributes we failed
@@ -198,11 +171,11 @@
             continue
 
         # Handle Script function attributes
-        if isinstance(item, torch.jit.ScriptFunction):
+        if isinstance(value, torch.jit.ScriptFunction):
             concrete_type.add_function_attribute(
                 name,
-                torch._C._jit_try_infer_type(item),
-                item)
+                torch._C._jit_try_infer_type(value),
+                value)
             continue
 
         # If we got here, this is a regular "data" attribute. Try to infer to
@@ -222,6 +195,14 @@
             hint = ("(This attribute exists on the Python module, "
                     "but we failed to convert Python type: '{}' "
                     "to a TorchScript type.)").format(type(value).__name__)
+            concrete_type.add_failed_attribute(name, hint)
+
+    # Add @property methods as failed attributes, to give a better error message.
+    for name, value in type(nn_module).__dict__.items():
+        if isinstance(value, property):
+            hint = ("\n(This attribute exists on the Python module, but it's an @property "
+                    "method. @property methods are not yet supported in TorchScript. "
+                    "Please file a feature request on Github)")
             concrete_type.add_failed_attribute(name, hint)
 
     return concrete_type
@@ -585,14 +566,6 @@
     return torch.jit.RecursiveScriptModule._construct(cpp_module, init_fn)
 
 def compile_unbound_method(concrete_type, fn):
-    if isinstance(fn, property):
-        if fn.fset is not None or fn.fdel is not None:
-            err_name = fn.fset.__name__ if fn.fset is not None else fn.fdel.__name__
-            raise RuntimeError(
-                "Found a setter or deleter on `@property` method '{}', "
-                "these are not supported.".format(err_name))
-        fn = fn.fget
-
     if _jit_internal.is_ignored_fn(fn):
         return None
     stub = make_stub(fn)
@@ -602,9 +575,6 @@
         create_methods_from_stubs(concrete_type, (stub,))
     return stub
 
-def is_property(attr):
-    return isinstance(attr, property)
-
 def lazy_bind(concrete_type, unbound_method):
     """
     Returns a function that lazily binds `unbound_method` to a provided
